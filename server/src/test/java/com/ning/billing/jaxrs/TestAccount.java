--- conflicted
+++ resolved
@@ -71,13 +71,8 @@
 		AccountJson objFromJson = mapper.readValue(baseJson, AccountJson.class);
 		Assert.assertTrue(objFromJson.equals(input));
 		
-<<<<<<< HEAD
-		// Update ACCOUNT
-		AccountJson newInput = new AccountJson(objFromJson.getAcountId(),
-=======
 		// Update Account
 		AccountJson newInput = new AccountJson(objFromJson.getAccountId(),
->>>>>>> bbbc5eb4
 				"zozo", 4, objFromJson.getExternalKey(), "rr@google.com", 18, "EUR", "none", "UTC", "bl1", "bh2", "", "ca", "usa", "415-255-2991");
 		baseJson = mapper.writeValueAsString(newInput);
 		final String uri = BaseJaxrsResource.ACCOUNTS_PATH + "/" + objFromJson.getAccountId();
