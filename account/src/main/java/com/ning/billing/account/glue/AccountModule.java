/*
 * Copyright 2010-2011 Ning, Inc.
 *
 * Ning licenses this file to you under the Apache License, version 2.0
 * (the "License"); you may not use this file except in compliance with the
 * License.  You may obtain a copy of the License at:
 *
 *    http://www.apache.org/licenses/LICENSE-2.0
 *
 * Unless required by applicable law or agreed to in writing, software
 * distributed under the License is distributed on an "AS IS" BASIS, WITHOUT
 * WARRANTIES OR CONDITIONS OF ANY KIND, either express or implied.  See the
 * License for the specific language governing permissions and limitations
 * under the License.
 */

package com.ning.billing.account.glue;

import org.skife.config.ConfigurationObjectFactory;

import com.google.inject.AbstractModule;
import com.ning.billing.account.api.AccountUserApi;
import com.ning.billing.account.api.user.DefaultAccountUserApi;
import com.ning.billing.account.dao.AccountDao;
import com.ning.billing.account.dao.AccountDaoWrapper;
import com.ning.billing.account.dao.FieldStoreDao;
<<<<<<< HEAD
import com.ning.billing.account.dao.IAccountDao;
import com.ning.billing.account.dao.IFieldStoreDao;
=======
import com.ning.billing.account.dao.FieldStoreDaoWrapper;
import com.ning.billing.account.dao.TagStoreDao;
import com.ning.billing.account.dao.TagStoreDaoWrapper;
import org.skife.config.ConfigurationObjectFactory;
>>>>>>> c7aa0c8b

public class AccountModule extends AbstractModule {

    private void installConfig() {
        final AccountConfig config = new ConfigurationObjectFactory(System.getProperties()).build(AccountConfig.class);
        bind(AccountConfig.class).toInstance(config);
    }

    private void installAccountCore() {
//        bind(IAccountService.class).to(Engine.class).asEagerSingleton();
//        bind(Engine.class).asEagerSingleton();
    }

    private void installAccountDao() {
        bind(AccountDao.class).to(AccountDaoWrapper.class).asEagerSingleton();
    }

<<<<<<< HEAD
    protected void installFieldStore() {
        bind(IFieldStoreDao.class).to(FieldStoreDao.class).asEagerSingleton();
    }

=======
    private void installAccountUserApi() {
        bind(AccountUserApi.class).to(DefaultAccountUserApi.class).asEagerSingleton();
    }

//    private void installFieldStore() {
//        bind(FieldStoreDao.class).to(FieldStoreDaoWrapper.class).asEagerSingleton();
//    }
//
//    private void installTagStore() {
//        bind(TagStoreDao.class).to(TagStoreDaoWrapper.class).asEagerSingleton();
//    }

>>>>>>> c7aa0c8b
    @Override
    protected void configure() {
        installConfig();
        installAccountCore();
        installAccountDao();
        installAccountUserApi();
<<<<<<< HEAD
        installAccountService();
        installFieldStore();
=======
//        installFieldStore();
//        installTagStore();
>>>>>>> c7aa0c8b
    }
}<|MERGE_RESOLUTION|>--- conflicted
+++ resolved
@@ -16,23 +16,16 @@
 
 package com.ning.billing.account.glue;
 
-import org.skife.config.ConfigurationObjectFactory;
-
 import com.google.inject.AbstractModule;
 import com.ning.billing.account.api.AccountUserApi;
 import com.ning.billing.account.api.user.DefaultAccountUserApi;
 import com.ning.billing.account.dao.AccountDao;
 import com.ning.billing.account.dao.AccountDaoWrapper;
 import com.ning.billing.account.dao.FieldStoreDao;
-<<<<<<< HEAD
-import com.ning.billing.account.dao.IAccountDao;
-import com.ning.billing.account.dao.IFieldStoreDao;
-=======
 import com.ning.billing.account.dao.FieldStoreDaoWrapper;
 import com.ning.billing.account.dao.TagStoreDao;
 import com.ning.billing.account.dao.TagStoreDaoWrapper;
 import org.skife.config.ConfigurationObjectFactory;
->>>>>>> c7aa0c8b
 
 public class AccountModule extends AbstractModule {
 
@@ -50,12 +43,6 @@
         bind(AccountDao.class).to(AccountDaoWrapper.class).asEagerSingleton();
     }
 
-<<<<<<< HEAD
-    protected void installFieldStore() {
-        bind(IFieldStoreDao.class).to(FieldStoreDao.class).asEagerSingleton();
-    }
-
-=======
     private void installAccountUserApi() {
         bind(AccountUserApi.class).to(DefaultAccountUserApi.class).asEagerSingleton();
     }
@@ -68,19 +55,13 @@
 //        bind(TagStoreDao.class).to(TagStoreDaoWrapper.class).asEagerSingleton();
 //    }
 
->>>>>>> c7aa0c8b
     @Override
     protected void configure() {
         installConfig();
         installAccountCore();
         installAccountDao();
         installAccountUserApi();
-<<<<<<< HEAD
-        installAccountService();
-        installFieldStore();
-=======
 //        installFieldStore();
 //        installTagStore();
->>>>>>> c7aa0c8b
     }
 }