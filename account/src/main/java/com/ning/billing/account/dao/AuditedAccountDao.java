--- conflicted
+++ resolved
@@ -138,27 +138,13 @@
         }
     }
 
-<<<<<<< HEAD
-    @Override
-    public void update(final Account specifiedAccount, final InternalCallContext context) throws EntityPersistenceException {
-        try {
-            transactionalSqlDao.execute(new EntitySqlDaoTransactionWrapper<Void>() {
-                @Override
-                public Void inTransaction(final EntitySqlDaoWrapperFactory<EntitySqlDao> entitySqlDaoWrapperFactory) throws EntityPersistenceException, InternalBus.EventBusException {
-                    final AccountSqlDao transactional = entitySqlDaoWrapperFactory.become(AccountSqlDao.class);
-
-                    final UUID accountId = specifiedAccount.getId();
-                    final Account currentAccount = transactional.getById(accountId.toString(), context);
-                    if (currentAccount == null) {
-                        throw new EntityPersistenceException(ErrorCode.ACCOUNT_DOES_NOT_EXIST_FOR_ID, accountId);
-                    }
-=======
+    @Override
     public void update(final Account specifiedAccount, final InternalCallContext context) {
->>>>>>> cb7d7f9d
-
-        accountSqlDao.inTransaction(new Transaction<Void, AccountSqlDao>() {
+        transactionalSqlDao.execute(new EntitySqlDaoTransactionWrapper<Void>() {
             @Override
-            public Void inTransaction(final AccountSqlDao transactional, final TransactionStatus status) throws EntityPersistenceException, InternalBus.EventBusException {
+            public Void inTransaction(final EntitySqlDaoWrapperFactory<EntitySqlDao> entitySqlDaoWrapperFactory) throws EntityPersistenceException, InternalBus.EventBusException {
+                final AccountSqlDao transactional = entitySqlDaoWrapperFactory.become(AccountSqlDao.class);
+
                 final UUID accountId = specifiedAccount.getId();
                 final Account currentAccount = transactional.getById(accountId.toString(), context);
                 if (currentAccount == null) {
@@ -167,30 +153,7 @@
 
                 // Set unspecified (null) fields to their current values
                 final Account account = specifiedAccount.mergeWithDelegate(currentAccount);
-
-<<<<<<< HEAD
-                    final AccountChangeInternalEvent changeEvent = new DefaultAccountChangeEvent(accountId,
-                            context.getUserToken(),
-                            currentAccount,
-                            account,
-                            context.getAccountRecordId(),
-                            context.getTenantRecordId());
-                    if (changeEvent.hasChanges()) {
-                        try {
-                            eventBus.postFromTransaction(changeEvent, transactional, context);
-                        } catch (final EventBusException e) {
-                            log.warn("Failed to post account change event for account " + accountId, e);
-                        }
-=======
                 transactional.update(account, context);
-
-                final Long recordId = accountSqlDao.getRecordId(accountId.toString(), context);
-                final EntityHistory<Account> history = new EntityHistory<Account>(accountId, recordId, account, ChangeType.UPDATE);
-                accountSqlDao.insertHistoryFromTransaction(history, context);
-
-                final Long historyRecordId = accountSqlDao.getHistoryRecordId(recordId, context);
-                final EntityAudit audit = new EntityAudit(TableName.ACCOUNT_HISTORY, historyRecordId, ChangeType.UPDATE);
-                accountSqlDao.insertAuditFromTransaction(audit, context);
 
                 final AccountChangeInternalEvent changeEvent = new DefaultAccountChangeEvent(accountId,
                                                                                              context.getUserToken(),
@@ -203,13 +166,12 @@
                         eventBus.postFromTransaction(changeEvent, transactional, context);
                     } catch (final EventBusException e) {
                         log.warn("Failed to post account change event for account " + accountId, e);
->>>>>>> cb7d7f9d
-                    }
-                }
+                    }
+                }
+
                 return null;
             }
         });
-
     }
 
     @Override
