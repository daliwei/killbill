--- conflicted
+++ resolved
@@ -19,9 +19,7 @@
 import java.math.BigDecimal;
 import java.util.List;
 import java.util.UUID;
-
 import org.joda.time.DateTime;
-
 import com.ning.billing.catalog.api.Currency;
 import com.ning.billing.util.customfield.CustomizableEntityBase;
 import com.ning.billing.util.tag.DefaultTag;
@@ -159,14 +157,7 @@
     }
 
     @Override
-<<<<<<< HEAD
-    public String toString() {
-        return "DefaultAccount [externalKey=" + externalKey + ", email=" + email + ", name=" + name + ", firstNameLength=" + firstNameLength + ", phone=" + phone + ", currency=" + currency + ", billCycleDay=" + billCycleDay + ", paymentProviderName=" + paymentProviderName + ", tags=" + tags + "]";
-    }
-
-=======
     public BigDecimal getBalance() {
         return balance;
     }
->>>>>>> f35d6703
 }