--- conflicted
+++ resolved
@@ -8,7 +8,6 @@
     currency char(3) DEFAULT NULL,
     billing_cycle_day int DEFAULT NULL,
     payment_provider_name varchar(20) DEFAULT NULL,
-<<<<<<< HEAD
     time_zone varchar(50) DEFAULT NULL,
     locale varchar(5) DEFAULT NULL,
     address1 varchar(100) DEFAULT NULL,
@@ -19,10 +18,8 @@
     country varchar(50) DEFAULT NULL,
     postal_code varchar(11) DEFAULT NULL,
     phone varchar(13) DEFAULT NULL,
-=======
     created_dt datetime,
     updated_dt datetime,
->>>>>>> a48ce79c
     PRIMARY KEY(id)
 ) ENGINE=innodb;
 CREATE UNIQUE INDEX accounts_external_key ON accounts(external_key);
