group AccountSqlDao: EntitySqlDao;

tableName() ::= "accounts"

historyTableName() ::= "account_history"

tableFields(prefix) ::= <<
  <prefix>external_key
, <prefix>email
, <prefix>name
, <prefix>first_name_length
, <prefix>currency
, <prefix>billing_cycle_day_local
, <prefix>payment_method_id
, <prefix>time_zone
, <prefix>locale
, <prefix>address1
, <prefix>address2
, <prefix>company_name
, <prefix>city
, <prefix>state_or_province
, <prefix>country
, <prefix>postal_code
, <prefix>phone
, <prefix>migrated
, <prefix>is_notified_for_invoices
, <prefix>created_by
, <prefix>created_date
, <prefix>updated_by
, <prefix>updated_date
>>

tableValues() ::= <<
  :externalKey
, :email
, :name
, :firstNameLength
, :currency
, :billingCycleDayLocal
, :paymentMethodId
, :timeZone
, :locale
, :address1
, :address2
, :companyName
, :city
, :stateOrProvince
, :country
, :postalCode
, :phone
, :migrated
, :isNotifiedForInvoices
, :createdBy
, :createdDate
, :updatedBy
, :updatedDate
>>

/** The accounts table doesn't have an account_record_id column (it's the record_id) **/
accountRecordIdFieldWithComma(prefix) ::= ""
accountRecordIdValueWithComma(prefix) ::= ""

update() ::= <<
    UPDATE accounts
    SET email = :email, name = :name, first_name_length = :firstNameLength,
        currency = :currency, billing_cycle_day_local = :billingCycleDayLocal,
        payment_method_id = :paymentMethodId, time_zone = :timeZone, locale = :locale,
        address1 = :address1, address2 = :address2, company_name = :companyName, city = :city, state_or_province = :stateOrProvince,
        country = :country, postal_code = :postalCode, phone = :phone,
        is_notified_for_invoices = :isNotifiedForInvoices, updated_date = :updatedDate, updated_by = :updatedBy
    WHERE id = :id <AND_CHECK_TENANT()>;
>>


updatePaymentMethod() ::= <<
    UPDATE accounts
    SET payment_method_id = :paymentMethodId
    , updated_date = :updatedDate
    , updated_by = :updatedBy
    WHERE id = :id <AND_CHECK_TENANT()>;
>>

getAccountByKey() ::= <<
    select <allTableFields()>
    from accounts
    where external_key = :externalKey <AND_CHECK_TENANT()>;
>>

searchAccounts(searchKey, offset, rowCount) ::= <<
<<<<<<< HEAD
select <allTableFields()>
=======
select SQL_CALC_FOUND_ROWS <allTableFields()>
>>>>>>> 66515290
from (
  select <allTableFields()>
  from accounts
  where name like ('%<searchKey>%') <AND_CHECK_TENANT()>
  union
  select <allTableFields()>
  from accounts
  where email like ('%<searchKey>%') <AND_CHECK_TENANT()>
  union
  select <allTableFields()>
  from accounts
  where external_key like ('%<searchKey>%') <AND_CHECK_TENANT()>
  union
  select <allTableFields()>
  from accounts
  where company_name like ('%<searchKey>%') <AND_CHECK_TENANT()>
) results
order by results.record_id
limit :offset, :rowCount
;
>>

getIdFromKey() ::= <<
    SELECT id
    FROM accounts
    WHERE external_key = :externalKey <AND_CHECK_TENANT()>;
>>
<|MERGE_RESOLUTION|>--- conflicted
+++ resolved
@@ -87,11 +87,7 @@
 >>
 
 searchAccounts(searchKey, offset, rowCount) ::= <<
-<<<<<<< HEAD
-select <allTableFields()>
-=======
 select SQL_CALC_FOUND_ROWS <allTableFields()>
->>>>>>> 66515290
 from (
   select <allTableFields()>
   from accounts
