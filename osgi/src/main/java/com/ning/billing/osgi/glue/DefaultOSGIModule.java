/*
 * Copyright 2010-2013 Ning, Inc.
 *
 * Ning licenses this file to you under the Apache License, version 2.0
 * (the "License"); you may not use this file except in compliance with the
 * License.  You may obtain a copy of the License at:
 *
 *    http://www.apache.org/licenses/LICENSE-2.0
 *
 * Unless required by applicable law or agreed to in writing, software
 * distributed under the License is distributed on an "AS IS" BASIS, WITHOUT
 * WARRANTIES OR CONDITIONS OF ANY KIND, either express or implied.  See the
 * License for the specific language governing permissions and limitations
 * under the License.
 */

package com.ning.billing.osgi.glue;

<<<<<<< HEAD
import javax.sql.DataSource;
=======
import javax.servlet.http.HttpServlet;
>>>>>>> 6fc0295b

import org.skife.config.ConfigurationObjectFactory;

import com.ning.billing.osgi.DefaultOSGIKillbill;
import com.ning.billing.osgi.KillbillActivator;
<<<<<<< HEAD
import com.ning.billing.osgi.api.OSGIKillbill;
=======
import com.ning.billing.osgi.OSGIServlet;
>>>>>>> 6fc0295b
import com.ning.billing.osgi.api.config.PluginConfigServiceApi;
import com.ning.billing.osgi.pluginconf.DefaultPluginConfigServiceApi;
import com.ning.billing.osgi.pluginconf.PluginFinder;
import com.ning.billing.util.config.OSGIConfig;

import com.google.inject.AbstractModule;
import com.google.inject.name.Names;

public class DefaultOSGIModule extends AbstractModule {

    public static final String OSGI_NAMED = "osgi";

    protected void installConfig() {
        final OSGIConfig config = new ConfigurationObjectFactory(System.getProperties()).build(OSGIConfig.class);
        bind(OSGIConfig.class).toInstance(config);

        final OSGIDataSourceConfig osgiDataSourceConfig = new ConfigurationObjectFactory(System.getProperties()).build(OSGIDataSourceConfig.class);
        bind(OSGIDataSourceConfig.class).toInstance(osgiDataSourceConfig);
    }

    protected void installOSGIServlet() {
        bind(HttpServlet.class).annotatedWith(Names.named("osgi")).to(OSGIServlet.class).asEagerSingleton();
    }

    @Override
    protected void configure() {
        installConfig();
        bind(KillbillActivator.class).asEagerSingleton();
        bind(PluginFinder.class).asEagerSingleton();
        bind(PluginConfigServiceApi.class).to(DefaultPluginConfigServiceApi.class).asEagerSingleton();
<<<<<<< HEAD
        bind(OSGIKillbill.class).to(DefaultOSGIKillbill.class).asEagerSingleton();
        bind(OSGIDataSourceProvider.class).asEagerSingleton();
        bind(DataSource.class).annotatedWith(Names.named(OSGI_NAMED)).toProvider(OSGIDataSourceProvider.class).asEagerSingleton();
=======

        installOSGIServlet();
>>>>>>> 6fc0295b
    }
}<|MERGE_RESOLUTION|>--- conflicted
+++ resolved
@@ -16,21 +16,15 @@
 
 package com.ning.billing.osgi.glue;
 
-<<<<<<< HEAD
+import javax.servlet.http.HttpServlet;
 import javax.sql.DataSource;
-=======
-import javax.servlet.http.HttpServlet;
->>>>>>> 6fc0295b
 
 import org.skife.config.ConfigurationObjectFactory;
 
 import com.ning.billing.osgi.DefaultOSGIKillbill;
 import com.ning.billing.osgi.KillbillActivator;
-<<<<<<< HEAD
+import com.ning.billing.osgi.OSGIServlet;
 import com.ning.billing.osgi.api.OSGIKillbill;
-=======
-import com.ning.billing.osgi.OSGIServlet;
->>>>>>> 6fc0295b
 import com.ning.billing.osgi.api.config.PluginConfigServiceApi;
 import com.ning.billing.osgi.pluginconf.DefaultPluginConfigServiceApi;
 import com.ning.billing.osgi.pluginconf.PluginFinder;
@@ -52,22 +46,19 @@
     }
 
     protected void installOSGIServlet() {
-        bind(HttpServlet.class).annotatedWith(Names.named("osgi")).to(OSGIServlet.class).asEagerSingleton();
+        bind(HttpServlet.class).annotatedWith(Names.named(OSGI_NAMED)).to(OSGIServlet.class).asEagerSingleton();
     }
 
     @Override
     protected void configure() {
         installConfig();
+        installOSGIServlet();
+
         bind(KillbillActivator.class).asEagerSingleton();
         bind(PluginFinder.class).asEagerSingleton();
         bind(PluginConfigServiceApi.class).to(DefaultPluginConfigServiceApi.class).asEagerSingleton();
-<<<<<<< HEAD
         bind(OSGIKillbill.class).to(DefaultOSGIKillbill.class).asEagerSingleton();
         bind(OSGIDataSourceProvider.class).asEagerSingleton();
         bind(DataSource.class).annotatedWith(Names.named(OSGI_NAMED)).toProvider(OSGIDataSourceProvider.class).asEagerSingleton();
-=======
-
-        installOSGIServlet();
->>>>>>> 6fc0295b
     }
 }