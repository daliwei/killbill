--- conflicted
+++ resolved
@@ -85,11 +85,8 @@
     protected static final Logger log = LoggerFactory.getLogger(TestIntegration.class);
     protected static long AT_LEAST_ONE_MONTH_MS =  31L * 24L * 3600L * 1000L;
 
-<<<<<<< HEAD
+
     protected static final long DELAY = 5000;
-=======
-    protected static final long DELAY = 20000; //MDW Note fixed test by increasing the delay from 10000
->>>>>>> 2e1778e9
 
     @Inject
     protected IDBI dbi;
