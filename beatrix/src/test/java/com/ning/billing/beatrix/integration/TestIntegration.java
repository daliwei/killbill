/*
 * Copyright 2010-2011 Ning, Inc.
 *
 * Ning licenses this file to you under the Apache License, version 2.0
 * (the "License"); you may not use this file except in compliance with the
 * License.  You may obtain a copy of the License at:
 *
 *    http://www.apache.org/licenses/LICENSE-2.0
 *
 * Unless required by applicable law or agreed to in writing, software
 * distributed under the License is distributed on an "AS IS" BASIS, WITHOUT
 * WARRANTIES OR CONDITIONS OF ANY KIND, either express or implied.  See the
 * License for the specific language governing permissions and limitations
 * under the License.
 */

package com.ning.billing.beatrix.integration;

import static org.testng.Assert.assertEquals;
import static org.testng.Assert.assertNotNull;
import static org.testng.Assert.assertTrue;
import static org.testng.Assert.fail;

import java.math.BigDecimal;
import java.util.List;
import java.util.UUID;

import com.ning.billing.account.api.AccountApiException;
import com.ning.billing.catalog.api.PhaseType;
import com.ning.billing.entitlement.api.user.EntitlementUserApiException;

import com.ning.billing.invoice.api.Invoice;
import org.joda.time.DateTime;

import org.joda.time.Interval;
import org.testng.annotations.Guice;
import org.testng.annotations.Test;

import com.ning.billing.account.api.Account;
import com.ning.billing.beatrix.integration.TestBusHandler.NextEvent;
import com.ning.billing.catalog.api.BillingPeriod;
import com.ning.billing.catalog.api.Currency;
import com.ning.billing.catalog.api.PlanPhaseSpecifier;
import com.ning.billing.catalog.api.PriceListSet;
import com.ning.billing.catalog.api.ProductCategory;
import com.ning.billing.entitlement.api.user.SubscriptionBundle;
import com.ning.billing.entitlement.api.user.SubscriptionData;

@Test(groups = "slow")
@Guice(modules = {MockModule.class})
<<<<<<< HEAD
public class TestIntegration extends TestIntegrationBase {
=======
public class TestIntegration {
    private static final int NUMBER_OF_DECIMALS = InvoicingConfiguration.getNumberOfDecimals();
    private static final int ROUNDING_METHOD = InvoicingConfiguration.getRoundingMode();

    private static final BigDecimal ONE = new BigDecimal("1.0000").setScale(NUMBER_OF_DECIMALS);
    private static final BigDecimal TWENTY_NINE = new BigDecimal("29.0000").setScale(NUMBER_OF_DECIMALS);
    private static final BigDecimal THIRTY = new BigDecimal("30.0000").setScale(NUMBER_OF_DECIMALS);
    private static final BigDecimal THIRTY_ONE = new BigDecimal("31.0000").setScale(NUMBER_OF_DECIMALS);

    private static final Logger log = LoggerFactory.getLogger(TestIntegration.class);
    private static long AT_LEAST_ONE_MONTH_MS =  31L * 24L * 3600L * 1000L;

    private static final long DELAY = 5000;

    @Inject IDBI dbi;

    @Inject
    private ClockMock clock;
    private CallContext context;

    @Inject
    private Lifecycle lifecycle;

    @Inject
    private BusService busService;

    @Inject
    private MysqlTestingHelper helper;

    @Inject
    private EntitlementUserApi entitlementUserApi;

    @Inject
    private InvoiceUserApi invoiceUserApi;

    @Inject
    private AccountUserApi accountUserApi;

    private TestBusHandler busHandler;

    private void setupMySQL() throws IOException
    {
        final String accountDdl = IOUtils.toString(TestIntegration.class.getResourceAsStream("/com/ning/billing/account/ddl.sql"));
        final String entitlementDdl = IOUtils.toString(TestIntegration.class.getResourceAsStream("/com/ning/billing/entitlement/ddl.sql"));
        final String invoiceDdl = IOUtils.toString(TestIntegration.class.getResourceAsStream("/com/ning/billing/invoice/ddl.sql"));
        final String paymentDdl = IOUtils.toString(TestIntegration.class.getResourceAsStream("/com/ning/billing/payment/ddl.sql"));
        final String utilDdl = IOUtils.toString(TestIntegration.class.getResourceAsStream("/com/ning/billing/util/ddl.sql"));

        helper.startMysql();

        helper.initDb(accountDdl);
        helper.initDb(entitlementDdl);
        helper.initDb(invoiceDdl);
        helper.initDb(paymentDdl);
        helper.initDb(utilDdl);
    }

    @BeforeSuite(groups = "slow")
    public void setup() throws Exception{

        setupMySQL();

        context = new DefaultCallContextFactory(clock).createCallContext("Integration Test", CallOrigin.TEST, UserType.TEST);

        /**
         * Initialize lifecyle for subset of services
         */
        busHandler = new TestBusHandler();
        lifecycle.fireStartupSequencePriorEventRegistration();
        busService.getBus().register(busHandler);
        lifecycle.fireStartupSequencePostEventRegistration();



    }

    @AfterSuite(groups = "slow")
    public void tearDown() throws Exception {
        lifecycle.fireShutdownSequencePriorEventUnRegistration();
        busService.getBus().unregister(busHandler);
        lifecycle.fireShutdownSequencePostEventUnRegistration();
        helper.stopMysql();
    }


    @BeforeMethod(groups = "slow")
    public void setupTest() {

        log.warn("\n");
        log.warn("RESET TEST FRAMEWORK\n\n");
        busHandler.reset();
        clock.resetDeltaFromReality();
        cleanupData();
    }

    @AfterMethod(groups = "slow")
    public void cleanupTest() {
        log.warn("DONE WITH TEST\n");
    }

    private void cleanupData() {
        dbi.inTransaction(new TransactionCallback<Void>() {
            @Override
            public Void inTransaction(Handle h, TransactionStatus status)
                    throws Exception {
                h.execute("truncate table accounts");
                h.execute("truncate table entitlement_events");
                h.execute("truncate table subscriptions");
                h.execute("truncate table bundles");
                h.execute("truncate table notifications");
                h.execute("truncate table claimed_notifications");
                h.execute("truncate table invoices");
                h.execute("truncate table fixed_invoice_items");
                h.execute("truncate table recurring_invoice_items");
                h.execute("truncate table tag_definitions");
                h.execute("truncate table tags");
                h.execute("truncate table custom_fields");
                h.execute("truncate table invoice_payments");
                h.execute("truncate table payment_attempts");
                h.execute("truncate table payments");
                return null;
            }
        });
    }

    private void verifyTestResult(UUID accountId, UUID subscriptionId,
                                  DateTime startDate, DateTime endDate,
                                  BigDecimal amount, DateTime chargeThroughDate,
                                  int totalInvoiceItemCount) {
        SubscriptionData subscription = (SubscriptionData) entitlementUserApi.getSubscriptionFromId(subscriptionId);

        List<Invoice> invoices = invoiceUserApi.getInvoicesByAccount(accountId);
        List<InvoiceItem> invoiceItems = new ArrayList<InvoiceItem>();
        for (Invoice invoice : invoices) {
            invoiceItems.addAll(invoice.getInvoiceItems());
        }
        assertEquals(invoiceItems.size(), totalInvoiceItemCount);

        boolean wasFound = false;

        for (InvoiceItem item : invoiceItems) {
            if (item.getStartDate().compareTo(startDate) == 0) {
                if (item.getEndDate().compareTo(endDate) == 0) {
                    if (item.getAmount().compareTo(amount) == 0) {
                        wasFound = true;
                        break;
                    }
                }
            }
        }

        if (!wasFound) {
            fail();
        }

        DateTime ctd = subscription.getChargedThroughDate();
        assertNotNull(ctd);
        log.info("Checking CTD: " + ctd.toString() + "; clock is " + clock.getUTCNow().toString());
        assertTrue(clock.getUTCNow().isBefore(ctd));
        assertTrue(ctd.compareTo(chargeThroughDate) == 0);
    }
>>>>>>> 09a9c057

    @Test(groups = "slow", enabled = true)
    public void testBasePlanCompleteWithBillingDayInPast() throws Exception {
        DateTime startDate = new DateTime(2012, 2, 1, 0, 3, 42, 0);
        testBasePlanComplete(startDate, 31, false);
    }

    @Test(groups = "slow", enabled = true)
    public void testBasePlanCompleteWithBillingDayPresent() throws Exception {
        DateTime startDate = new DateTime(2012, 2, 1, 0, 3, 42, 0);
        testBasePlanComplete(startDate, 1, false);
    }

    @Test(groups = "slow", enabled = true)
    public void testBasePlanCompleteWithBillingDayAlignedWithTrial() throws Exception {
        DateTime startDate = new DateTime(2012, 2, 1, 0, 3, 42, 0);
        testBasePlanComplete(startDate, 2, false);
    }

    @Test(groups = "slow", enabled = true)
    public void testBasePlanCompleteWithBillingDayInFuture() throws Exception {
        DateTime startDate = new DateTime(2012, 2, 1, 0, 3, 42, 0);
        testBasePlanComplete(startDate, 3, true);
    }

    private void waitForDebug() throws Exception {
        Thread.sleep(600000);
    }

    @Test(groups = {"slow", "stress"}, enabled = false)
    public void stressTest() throws Exception {
        final int maxIterations = 7;
        for (int curIteration = 0; curIteration < maxIterations; curIteration++) {
            log.info("################################  ITERATION " + curIteration + "  #########################");
            Thread.sleep(1000);
            setupTest();
            testBasePlanCompleteWithBillingDayPresent();
            Thread.sleep(1000);
            setupTest();
            testBasePlanCompleteWithBillingDayInPast();
            Thread.sleep(1000);
            setupTest();
            testBasePlanCompleteWithBillingDayAlignedWithTrial();
            Thread.sleep(1000);
            setupTest();
            testBasePlanCompleteWithBillingDayInFuture();
        }
    }

    @Test(groups = "slow", enabled = true)
    public void testWithRecreatePlan() throws Exception {

        DateTime initialDate = new DateTime(2012, 2, 1, 0, 3, 42, 0);
        int billingDay = 2;

        log.info("Beginning test with BCD of " + billingDay);
        Account account = accountUserApi.createAccount(getAccountData(billingDay), null, null, context);
        UUID accountId = account.getId();
        assertNotNull(account);

        // set clock to the initial start date
        clock.setDeltaFromReality(initialDate.getMillis() - clock.getUTCNow().getMillis());
        SubscriptionBundle bundle = entitlementUserApi.createBundleForAccount(account.getId(), "whatever2", context);

        String productName = "Shotgun";
        BillingPeriod term = BillingPeriod.MONTHLY;
        String planSetName = PriceListSet.DEFAULT_PRICELIST_NAME;

        //
        // CREATE SUBSCRIPTION AND EXPECT BOTH EVENTS: NextEvent.CREATE NextEvent.INVOICE
        //
        busHandler.pushExpectedEvent(NextEvent.CREATE);
        busHandler.pushExpectedEvent(NextEvent.INVOICE);
        SubscriptionData subscription = (SubscriptionData) entitlementUserApi.createSubscription(bundle.getId(),
                new PlanPhaseSpecifier(productName, ProductCategory.BASE, term, planSetName, null), null, context);
        assertNotNull(subscription);
        assertTrue(busHandler.isCompleted(DELAY));

        //
        // VERIFY CTD HAS BEEN SET
        //
        DateTime startDate = subscription.getCurrentPhaseStart();
        DateTime endDate = startDate.plusDays(30);
        BigDecimal rate = subscription.getCurrentPhase().getFixedPrice().getPrice(Currency.USD);
        int invoiceItemCount = 1;
        verifyTestResult(accountId, subscription.getId(), startDate, endDate, rate, endDate, invoiceItemCount);

        //
        // MOVE TIME TO AFTER TRIAL AND EXPECT BOTH EVENTS :  NextEvent.PHASE NextEvent.INVOICE
        //
        busHandler.pushExpectedEvent(NextEvent.PHASE);
        busHandler.pushExpectedEvent(NextEvent.INVOICE);
        busHandler.pushExpectedEvent(NextEvent.PAYMENT);
        clock.addDeltaFromReality(AT_LEAST_ONE_MONTH_MS);
        assertTrue(busHandler.isCompleted(DELAY));

        subscription = (SubscriptionData) entitlementUserApi.getSubscriptionFromId(subscription.getId());
        subscription.cancel(clock.getUTCNow(), false, context);

        // MOVE AFTER CANCEL DATE AND EXPECT EVENT : NextEvent.CANCEL
        busHandler.pushExpectedEvent(NextEvent.CANCEL);
        endDate = subscription.getChargedThroughDate();
        Interval it = new Interval(clock.getUTCNow(), endDate);
        clock.addDeltaFromReality(it.toDurationMillis());
        assertTrue(busHandler.isCompleted(DELAY));

        productName = "Assault-Rifle";
        term = BillingPeriod.MONTHLY;
        planSetName = PriceListSet.DEFAULT_PRICELIST_NAME;

        busHandler.pushExpectedEvent(NextEvent.CREATE);
        busHandler.pushExpectedEvent(NextEvent.INVOICE);
        busHandler.pushExpectedEvent(NextEvent.PAYMENT);
        subscription.recreate(new PlanPhaseSpecifier(productName, ProductCategory.BASE, term, planSetName, null), endDate, context);
        assertTrue(busHandler.isCompleted(DELAY));


    }
    private void testBasePlanComplete(DateTime initialCreationDate, int billingDay,
                                      boolean proRationExpected) throws Exception {

        log.info("Beginning test with BCD of " + billingDay);
        Account account = accountUserApi.createAccount(getAccountData(billingDay), null, null, context);
        UUID accountId = account.getId();
        assertNotNull(account);

        // set clock to the initial start date
        clock.setDeltaFromReality(initialCreationDate.getMillis() - clock.getUTCNow().getMillis());
        SubscriptionBundle bundle = entitlementUserApi.createBundleForAccount(account.getId(), "whatever", context);

        String productName = "Shotgun";
        BillingPeriod term = BillingPeriod.MONTHLY;
        String planSetName = PriceListSet.DEFAULT_PRICELIST_NAME;

        //
        // CREATE SUBSCRIPTION AND EXPECT BOTH EVENTS: NextEvent.CREATE NextEvent.INVOICE
        //
        busHandler.pushExpectedEvent(NextEvent.CREATE);
        busHandler.pushExpectedEvent(NextEvent.INVOICE);
        SubscriptionData subscription = (SubscriptionData) entitlementUserApi.createSubscription(bundle.getId(),
                new PlanPhaseSpecifier(productName, ProductCategory.BASE, term, planSetName, null), null, context);
        assertNotNull(subscription);

        assertTrue(busHandler.isCompleted(DELAY));

        //
        // VERIFY CTD HAS BEEN SET
        //
        DateTime startDate = subscription.getCurrentPhaseStart();
        DateTime endDate = startDate.plusDays(30);
        BigDecimal rate = subscription.getCurrentPhase().getFixedPrice().getPrice(Currency.USD);
        int invoiceItemCount = 1;
        verifyTestResult(accountId, subscription.getId(), startDate, endDate, rate, endDate, invoiceItemCount);

        //
        // CHANGE PLAN IMMEDIATELY AND EXPECT BOTH EVENTS: NextEvent.CHANGE NextEvent.INVOICE
        //
        busHandler.pushExpectedEvent(NextEvent.CHANGE);
        busHandler.pushExpectedEvent(NextEvent.INVOICE);

        BillingPeriod newTerm = BillingPeriod.MONTHLY;
        String newPlanSetName = PriceListSet.DEFAULT_PRICELIST_NAME;
        String newProductName = "Assault-Rifle";
        subscription.changePlan(newProductName, newTerm, newPlanSetName, clock.getUTCNow(), context);

        assertTrue(busHandler.isCompleted(DELAY));

        //
        // VERIFY AGAIN CTD HAS BEEN SET
        //
        startDate = subscription.getCurrentPhaseStart();
        endDate = startDate.plusDays(30);
        invoiceItemCount = 2;
        verifyTestResult(accountId, subscription.getId(), startDate, endDate, rate, endDate, invoiceItemCount);

        //
        // MOVE TIME TO AFTER TRIAL AND EXPECT BOTH EVENTS :  NextEvent.PHASE NextEvent.INVOICE
        //
        busHandler.pushExpectedEvent(NextEvent.PHASE);
        busHandler.pushExpectedEvent(NextEvent.INVOICE);
        busHandler.pushExpectedEvent(NextEvent.PAYMENT);

        if (proRationExpected) {
            busHandler.pushExpectedEvent(NextEvent.INVOICE);
            busHandler.pushExpectedEvent(NextEvent.PAYMENT);
        }

        clock.addDeltaFromReality(AT_LEAST_ONE_MONTH_MS);

        assertTrue(busHandler.isCompleted(DELAY));

        startDate = subscription.getCurrentPhaseStart();
        rate = subscription.getCurrentPhase().getRecurringPrice().getPrice(Currency.USD);
        BigDecimal price;
        DateTime chargeThroughDate;

        switch (billingDay) {
            case 1:
                // this will result in a 30-day pro-ration
                price = THIRTY.divide(THIRTY_ONE, 2 * NUMBER_OF_DECIMALS, ROUNDING_METHOD).multiply(rate).setScale(NUMBER_OF_DECIMALS, ROUNDING_METHOD);
                chargeThroughDate = startDate.plusMonths(1).toMutableDateTime().dayOfMonth().set(billingDay).toDateTime();
                invoiceItemCount += 1;
                verifyTestResult(accountId, subscription.getId(), startDate, chargeThroughDate, price, chargeThroughDate, invoiceItemCount);
                break;
            case 2:
                // this will result in one full-period invoice item
                price = rate;
                chargeThroughDate = startDate.plusMonths(1);
                invoiceItemCount += 1;
                verifyTestResult(accountId, subscription.getId(), startDate, chargeThroughDate, price, chargeThroughDate, invoiceItemCount);
                break;
            case 3:
                // this will result in a 1-day leading pro-ration and a full-period invoice item
                price = ONE.divide(TWENTY_NINE, 2 * NUMBER_OF_DECIMALS, ROUNDING_METHOD).multiply(rate).setScale(NUMBER_OF_DECIMALS, ROUNDING_METHOD);
                DateTime firstEndDate = startDate.plusDays(1);
                chargeThroughDate = firstEndDate.plusMonths(1);
                invoiceItemCount += 2;
                verifyTestResult(accountId, subscription.getId(), startDate, firstEndDate, price, chargeThroughDate, invoiceItemCount);
                verifyTestResult(accountId, subscription.getId(), firstEndDate, chargeThroughDate, rate, chargeThroughDate, invoiceItemCount);
                break;
            case 31:
                // this will result in a 29-day pro-ration
                chargeThroughDate = startDate.toMutableDateTime().dayOfMonth().set(31).toDateTime();
                price = TWENTY_NINE.divide(THIRTY_ONE, 2 * NUMBER_OF_DECIMALS, ROUNDING_METHOD).multiply(rate).setScale(NUMBER_OF_DECIMALS, ROUNDING_METHOD);
                invoiceItemCount += 1;
                verifyTestResult(accountId, subscription.getId(), startDate, chargeThroughDate, price, chargeThroughDate, invoiceItemCount);
                break;
            default:
                throw new UnsupportedOperationException();
        }

        //
        // CHANGE PLAN EOT AND EXPECT NOTHING
        //
        newTerm = BillingPeriod.MONTHLY;
        newPlanSetName = PriceListSet.DEFAULT_PRICELIST_NAME;
        newProductName = "Pistol";
        subscription = (SubscriptionData) entitlementUserApi.getSubscriptionFromId(subscription.getId());
        subscription.changePlan(newProductName, newTerm, newPlanSetName, clock.getUTCNow(), context);

        //
        // MOVE TIME AFTER CTD AND EXPECT BOTH EVENTS : NextEvent.CHANGE NextEvent.INVOICE
        //
        busHandler.pushExpectedEvent(NextEvent.CHANGE);
        busHandler.pushExpectedEvent(NextEvent.INVOICE);
        busHandler.pushExpectedEvent(NextEvent.PAYMENT);
        //clock.addDeltaFromReality(ctd.getMillis() - clock.getUTCNow().getMillis());
        clock.addDeltaFromReality(AT_LEAST_ONE_MONTH_MS + 1000);

        //waitForDebug();

        assertTrue(busHandler.isCompleted(DELAY));

        startDate = chargeThroughDate;
        endDate = chargeThroughDate.plusMonths(1);
        price = subscription.getCurrentPhase().getRecurringPrice().getPrice(Currency.USD);
        invoiceItemCount += 1;
        verifyTestResult(accountId, subscription.getId(), startDate, endDate, price, endDate, invoiceItemCount);

        //
        // MOVE TIME AFTER NEXT BILL CYCLE DAY AND EXPECT EVENT : NextEvent.INVOICE
        //
        int maxCycles = 3;
        do {
            busHandler.pushExpectedEvent(NextEvent.INVOICE);
            busHandler.pushExpectedEvent(NextEvent.PAYMENT);
            clock.addDeltaFromReality(AT_LEAST_ONE_MONTH_MS + 1000);
            assertTrue(busHandler.isCompleted(DELAY));

            startDate = endDate;
            endDate = startDate.plusMonths(1);
            if (endDate.dayOfMonth().get() != billingDay) {
                // adjust for end of month issues
                int maximumDay = endDate.dayOfMonth().getMaximumValue();
                int newDay = (maximumDay < billingDay) ? maximumDay : billingDay;
                endDate = endDate.toMutableDateTime().dayOfMonth().set(newDay).toDateTime();
            }

            invoiceItemCount += 1;
            verifyTestResult(accountId, subscription.getId(), startDate, endDate, price, endDate, invoiceItemCount);
        } while (maxCycles-- > 0);

        //
        // FINALLY CANCEL SUBSCRIPTION EOT
        //
        subscription = (SubscriptionData) entitlementUserApi.getSubscriptionFromId(subscription.getId());
        subscription.cancel(clock.getUTCNow(), false, context);

        // MOVE AFTER CANCEL DATE AND EXPECT EVENT : NextEvent.CANCEL
        busHandler.pushExpectedEvent(NextEvent.CANCEL);
        Interval it = new Interval(clock.getUTCNow(), endDate);
        clock.addDeltaFromReality(it.toDurationMillis());
        assertTrue(busHandler.isCompleted(DELAY));

        //
        // CHECK AGAIN THERE IS NO MORE INVOICES GENERATED
        //
        busHandler.reset();
        clock.addDeltaFromReality(AT_LEAST_ONE_MONTH_MS + 1000);
        assertTrue(busHandler.isCompleted(DELAY));

        subscription = (SubscriptionData) entitlementUserApi.getSubscriptionFromId(subscription.getId());
        DateTime lastCtd = subscription.getChargedThroughDate();
        assertNotNull(lastCtd);
        log.info("Checking CTD: " + lastCtd.toString() + "; clock is " + clock.getUTCNow().toString());
        assertTrue(lastCtd.isBefore(clock.getUTCNow()));

        // The invoice system is still working to verify there is nothing to do
        Thread.sleep(DELAY);
        log.info("TEST PASSED !");
    }

    @Test(groups = "slow")
    public void testHappyPath() throws AccountApiException, EntitlementUserApiException {
        Account account = accountUserApi.createAccount(getAccountData(3), null, null, context);
        assertNotNull(account);

        SubscriptionBundle bundle = entitlementUserApi.createBundleForAccount(account.getId(), "whatever", context);

        String productName = "Shotgun";
        BillingPeriod term = BillingPeriod.MONTHLY;
        String planSetName = PriceListSet.DEFAULT_PRICELIST_NAME;

        busHandler.pushExpectedEvent(NextEvent.CREATE);
        busHandler.pushExpectedEvent(NextEvent.INVOICE);
        SubscriptionData subscription = (SubscriptionData) entitlementUserApi.createSubscription(bundle.getId(),
                new PlanPhaseSpecifier(productName, ProductCategory.BASE, term, planSetName, null), null, context);
        assertNotNull(subscription);

        assertTrue(busHandler.isCompleted(DELAY));

        busHandler.pushExpectedEvent(NextEvent.CHANGE);
        busHandler.pushExpectedEvent(NextEvent.INVOICE);
        BillingPeriod newTerm = BillingPeriod.MONTHLY;
        String newPlanSetName = PriceListSet.DEFAULT_PRICELIST_NAME;
        String newProductName = "Assault-Rifle";
        subscription.changePlan(newProductName, newTerm, newPlanSetName, clock.getUTCNow(), context);

        assertTrue(busHandler.isCompleted(DELAY));

        busHandler.pushExpectedEvent(NextEvent.PHASE);
        busHandler.pushExpectedEvent(NextEvent.INVOICE);
        clock.setDeltaFromReality(AT_LEAST_ONE_MONTH_MS);
        assertTrue(busHandler.isCompleted(DELAY));

    }

    @Test(groups = "slow")
    public void testForMultipleRecurringPhases() throws AccountApiException, EntitlementUserApiException, InterruptedException {
        clock.setDeltaFromReality(new DateTime().getMillis() - clock.getUTCNow().getMillis());

        Account account = accountUserApi.createAccount(getAccountData(15), null, null, context);
        UUID accountId = account.getId();

        String productName = "Blowdart";
        String planSetName = "DEFAULT";

        busHandler.pushExpectedEvent(NextEvent.CREATE);
        busHandler.pushExpectedEvent(NextEvent.INVOICE);
        SubscriptionBundle bundle = entitlementUserApi.createBundleForAccount(accountId, "testKey", context);
        SubscriptionData subscription = (SubscriptionData) entitlementUserApi.createSubscription(bundle.getId(),
                                        new PlanPhaseSpecifier(productName, ProductCategory.BASE,
                                        BillingPeriod.MONTHLY, planSetName, PhaseType.TRIAL), null, context);
        assertTrue(busHandler.isCompleted(DELAY));
        List<Invoice> invoices = invoiceUserApi.getInvoicesByAccount(accountId);
        assertNotNull(invoices);
        assertTrue(invoices.size() == 1);

        busHandler.pushExpectedEvent(NextEvent.PHASE);
        busHandler.pushExpectedEvent(NextEvent.INVOICE);
        busHandler.pushExpectedEvent(NextEvent.PAYMENT);
        clock.addDeltaFromReality(6 * AT_LEAST_ONE_MONTH_MS);
        assertTrue(busHandler.isCompleted(DELAY));
        invoices = invoiceUserApi.getInvoicesByAccount(accountId);
        assertNotNull(invoices);
        assertEquals(invoices.size(),2);

        busHandler.pushExpectedEvent(NextEvent.PHASE);
        busHandler.pushExpectedEvent(NextEvent.INVOICE);
        busHandler.pushExpectedEvent(NextEvent.PAYMENT);
        clock.addDeltaFromReality(6 * AT_LEAST_ONE_MONTH_MS);
        assertTrue(busHandler.isCompleted(DELAY));
        invoices = invoiceUserApi.getInvoicesByAccount(accountId);
        assertNotNull(invoices);
        assertEquals(invoices.size(),3);
    }
}<|MERGE_RESOLUTION|>--- conflicted
+++ resolved
@@ -26,6 +26,7 @@
 import java.util.UUID;
 
 import com.ning.billing.account.api.AccountApiException;
+import com.ning.billing.account.api.AccountData;
 import com.ning.billing.catalog.api.PhaseType;
 import com.ning.billing.entitlement.api.user.EntitlementUserApiException;
 
@@ -48,171 +49,8 @@
 
 @Test(groups = "slow")
 @Guice(modules = {MockModule.class})
-<<<<<<< HEAD
 public class TestIntegration extends TestIntegrationBase {
-=======
-public class TestIntegration {
-    private static final int NUMBER_OF_DECIMALS = InvoicingConfiguration.getNumberOfDecimals();
-    private static final int ROUNDING_METHOD = InvoicingConfiguration.getRoundingMode();
-
-    private static final BigDecimal ONE = new BigDecimal("1.0000").setScale(NUMBER_OF_DECIMALS);
-    private static final BigDecimal TWENTY_NINE = new BigDecimal("29.0000").setScale(NUMBER_OF_DECIMALS);
-    private static final BigDecimal THIRTY = new BigDecimal("30.0000").setScale(NUMBER_OF_DECIMALS);
-    private static final BigDecimal THIRTY_ONE = new BigDecimal("31.0000").setScale(NUMBER_OF_DECIMALS);
-
-    private static final Logger log = LoggerFactory.getLogger(TestIntegration.class);
-    private static long AT_LEAST_ONE_MONTH_MS =  31L * 24L * 3600L * 1000L;
-
-    private static final long DELAY = 5000;
-
-    @Inject IDBI dbi;
-
-    @Inject
-    private ClockMock clock;
-    private CallContext context;
-
-    @Inject
-    private Lifecycle lifecycle;
-
-    @Inject
-    private BusService busService;
-
-    @Inject
-    private MysqlTestingHelper helper;
-
-    @Inject
-    private EntitlementUserApi entitlementUserApi;
-
-    @Inject
-    private InvoiceUserApi invoiceUserApi;
-
-    @Inject
-    private AccountUserApi accountUserApi;
-
-    private TestBusHandler busHandler;
-
-    private void setupMySQL() throws IOException
-    {
-        final String accountDdl = IOUtils.toString(TestIntegration.class.getResourceAsStream("/com/ning/billing/account/ddl.sql"));
-        final String entitlementDdl = IOUtils.toString(TestIntegration.class.getResourceAsStream("/com/ning/billing/entitlement/ddl.sql"));
-        final String invoiceDdl = IOUtils.toString(TestIntegration.class.getResourceAsStream("/com/ning/billing/invoice/ddl.sql"));
-        final String paymentDdl = IOUtils.toString(TestIntegration.class.getResourceAsStream("/com/ning/billing/payment/ddl.sql"));
-        final String utilDdl = IOUtils.toString(TestIntegration.class.getResourceAsStream("/com/ning/billing/util/ddl.sql"));
-
-        helper.startMysql();
-
-        helper.initDb(accountDdl);
-        helper.initDb(entitlementDdl);
-        helper.initDb(invoiceDdl);
-        helper.initDb(paymentDdl);
-        helper.initDb(utilDdl);
-    }
-
-    @BeforeSuite(groups = "slow")
-    public void setup() throws Exception{
-
-        setupMySQL();
-
-        context = new DefaultCallContextFactory(clock).createCallContext("Integration Test", CallOrigin.TEST, UserType.TEST);
-
-        /**
-         * Initialize lifecyle for subset of services
-         */
-        busHandler = new TestBusHandler();
-        lifecycle.fireStartupSequencePriorEventRegistration();
-        busService.getBus().register(busHandler);
-        lifecycle.fireStartupSequencePostEventRegistration();
-
-
-
-    }
-
-    @AfterSuite(groups = "slow")
-    public void tearDown() throws Exception {
-        lifecycle.fireShutdownSequencePriorEventUnRegistration();
-        busService.getBus().unregister(busHandler);
-        lifecycle.fireShutdownSequencePostEventUnRegistration();
-        helper.stopMysql();
-    }
-
-
-    @BeforeMethod(groups = "slow")
-    public void setupTest() {
-
-        log.warn("\n");
-        log.warn("RESET TEST FRAMEWORK\n\n");
-        busHandler.reset();
-        clock.resetDeltaFromReality();
-        cleanupData();
-    }
-
-    @AfterMethod(groups = "slow")
-    public void cleanupTest() {
-        log.warn("DONE WITH TEST\n");
-    }
-
-    private void cleanupData() {
-        dbi.inTransaction(new TransactionCallback<Void>() {
-            @Override
-            public Void inTransaction(Handle h, TransactionStatus status)
-                    throws Exception {
-                h.execute("truncate table accounts");
-                h.execute("truncate table entitlement_events");
-                h.execute("truncate table subscriptions");
-                h.execute("truncate table bundles");
-                h.execute("truncate table notifications");
-                h.execute("truncate table claimed_notifications");
-                h.execute("truncate table invoices");
-                h.execute("truncate table fixed_invoice_items");
-                h.execute("truncate table recurring_invoice_items");
-                h.execute("truncate table tag_definitions");
-                h.execute("truncate table tags");
-                h.execute("truncate table custom_fields");
-                h.execute("truncate table invoice_payments");
-                h.execute("truncate table payment_attempts");
-                h.execute("truncate table payments");
-                return null;
-            }
-        });
-    }
-
-    private void verifyTestResult(UUID accountId, UUID subscriptionId,
-                                  DateTime startDate, DateTime endDate,
-                                  BigDecimal amount, DateTime chargeThroughDate,
-                                  int totalInvoiceItemCount) {
-        SubscriptionData subscription = (SubscriptionData) entitlementUserApi.getSubscriptionFromId(subscriptionId);
-
-        List<Invoice> invoices = invoiceUserApi.getInvoicesByAccount(accountId);
-        List<InvoiceItem> invoiceItems = new ArrayList<InvoiceItem>();
-        for (Invoice invoice : invoices) {
-            invoiceItems.addAll(invoice.getInvoiceItems());
-        }
-        assertEquals(invoiceItems.size(), totalInvoiceItemCount);
-
-        boolean wasFound = false;
-
-        for (InvoiceItem item : invoiceItems) {
-            if (item.getStartDate().compareTo(startDate) == 0) {
-                if (item.getEndDate().compareTo(endDate) == 0) {
-                    if (item.getAmount().compareTo(amount) == 0) {
-                        wasFound = true;
-                        break;
-                    }
-                }
-            }
-        }
-
-        if (!wasFound) {
-            fail();
-        }
-
-        DateTime ctd = subscription.getChargedThroughDate();
-        assertNotNull(ctd);
-        log.info("Checking CTD: " + ctd.toString() + "; clock is " + clock.getUTCNow().toString());
-        assertTrue(clock.getUTCNow().isBefore(ctd));
-        assertTrue(ctd.compareTo(chargeThroughDate) == 0);
-    }
->>>>>>> 09a9c057
+ 
 
     @Test(groups = "slow", enabled = true)
     public void testBasePlanCompleteWithBillingDayInPast() throws Exception {
@@ -335,7 +173,8 @@
                                       boolean proRationExpected) throws Exception {
 
         log.info("Beginning test with BCD of " + billingDay);
-        Account account = accountUserApi.createAccount(getAccountData(billingDay), null, null, context);
+        AccountData accountData = getAccountData(billingDay);
+        Account account = accountUserApi.createAccount(accountData, null, null, context);
         UUID accountId = account.getId();
         assertNotNull(account);
 
