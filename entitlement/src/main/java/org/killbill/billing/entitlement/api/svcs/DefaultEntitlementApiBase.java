--- conflicted
+++ resolved
@@ -176,25 +176,7 @@
                         return null;
                     }
 
-<<<<<<< HEAD
                     blockUnblockBundle(bundleId, DefaultEntitlementApi.ENT_STATE_BLOCKED, EntitlementService.ENTITLEMENT_SERVICE_NAME, localEffectiveDate, true, true, true, baseSubscription, internalCallContext);
-=======
-                    final UUID blockingId = blockUnblockBundle(bundleId, DefaultEntitlementApi.ENT_STATE_BLOCKED, EntitlementService.ENTITLEMENT_SERVICE_NAME, localEffectiveDate, true, true, true, baseSubscription, internalCallContext);
-
-                    // Should we send one event per entitlement in the bundle?
-                    // Code below only sends one event for the bundle and use the base entitlementId
-                    final DefaultEffectiveEntitlementEvent event = new DefaultEffectiveEntitlementEvent(blockingId, baseSubscription.getId(), bundleId, bundle.getAccountId(), EntitlementTransitionType.BLOCK_BUNDLE,
-                                                                                                        effectiveDate, clock.getUTCNow(),
-                                                                                                        internalCallContext.getAccountRecordId(), internalCallContext.getTenantRecordId(),
-                                                                                                        internalCallContext.getUserToken());
-
-                    try {
-                        eventBus.post(event);
-                    } catch (EventBusException e) {
-                        log.warn("Failed to post event {}", event, e);
-                    }
->>>>>>> b8205834
-
                 } catch (SubscriptionBaseApiException e) {
                     throw new EntitlementApiException(e);
                 } catch (AccountApiException e) {
@@ -234,25 +216,7 @@
                         return null;
                     }
 
-<<<<<<< HEAD
                     blockUnblockBundle(bundleId, DefaultEntitlementApi.ENT_STATE_CLEAR, EntitlementService.ENTITLEMENT_SERVICE_NAME, localEffectiveDate, false, false, false, baseSubscription, internalCallContext);
-=======
-                    final UUID blockingId = blockUnblockBundle(bundleId, DefaultEntitlementApi.ENT_STATE_CLEAR, EntitlementService.ENTITLEMENT_SERVICE_NAME, localEffectiveDate, false, false, false, baseSubscription, internalCallContext);
-
-                    // Should we send one event per entitlement in the bundle?
-                    // Code below only sends one event for the bundle and use the base entitlementId
-                    final DefaultEffectiveEntitlementEvent event = new DefaultEffectiveEntitlementEvent(blockingId, baseSubscription.getId(), bundleId, bundle.getAccountId(), EntitlementTransitionType.UNBLOCK_BUNDLE,
-                                                                                                        effectiveDate, clock.getUTCNow(),
-                                                                                                        internalCallContext.getAccountRecordId(), internalCallContext.getTenantRecordId(),
-                                                                                                        internalCallContext.getUserToken());
-
-                    try {
-                        eventBus.post(event);
-                    } catch (EventBusException e) {
-                        log.warn("Failed to post event {}", event, e);
-                    }
->>>>>>> b8205834
-
                 } catch (SubscriptionBaseApiException e) {
                     throw new EntitlementApiException(e);
                 } catch (AccountApiException e) {
