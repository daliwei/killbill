--- conflicted
+++ resolved
@@ -56,7 +56,7 @@
     private final Logger log = LoggerFactory.getLogger(DefaultEntitlementInternalApi.class);
 
     private final EntitlementDao dao;
-<<<<<<< HEAD
+
     private final DefaultSubscriptionApiService apiService;
     private final Clock clock;
 
@@ -64,13 +64,6 @@
     public DefaultEntitlementInternalApi(final EntitlementDao dao,
             final DefaultSubscriptionApiService apiService,
             final Clock clock) {
-=======
-    private final SubscriptionFactory subscriptionFactory;
-
-    @Inject
-    public DefaultEntitlementInternalApi(final EntitlementDao dao,
-                                         final SubscriptionFactory subscriptionFactory) {
->>>>>>> f66db8f1
         this.dao = dao;
         this.apiService = apiService;
         this.clock = clock;
@@ -82,7 +75,6 @@
     }
 
     @Override
-<<<<<<< HEAD
     public List<Subscription> getSubscriptionsForBundle(UUID bundleId,
             InternalTenantContext context) {
         final List<Subscription> internalSubscriptions =  dao.getSubscriptions(bundleId, context);
@@ -93,15 +85,6 @@
     public Subscription getBaseSubscription(UUID bundleId,
             InternalTenantContext context) throws EntitlementUserApiException {
         final Subscription result = dao.getBaseSubscription(bundleId, context);
-=======
-    public List<Subscription> getSubscriptionsForBundle(final UUID bundleId, final InternalTenantContext context) {
-        return dao.getSubscriptions(subscriptionFactory, bundleId, context);
-    }
-
-    @Override
-    public Subscription getBaseSubscription(final UUID bundleId, final InternalTenantContext context) throws EntitlementUserApiException {
-        final Subscription result = dao.getBaseSubscription(subscriptionFactory, bundleId, context);
->>>>>>> f66db8f1
         if (result == null) {
             throw new EntitlementUserApiException(ErrorCode.ENT_GET_NO_SUCH_BASE_SUBSCRIPTION, bundleId);
         }
@@ -109,14 +92,10 @@
     }
 
     @Override
-<<<<<<< HEAD
+
     public Subscription getSubscriptionFromId(UUID id,
             InternalTenantContext context) throws EntitlementUserApiException {
         final Subscription result = dao.getSubscriptionFromId(id, context);
-=======
-    public Subscription getSubscriptionFromId(final UUID id, final InternalTenantContext context) throws EntitlementUserApiException {
-        final Subscription result = dao.getSubscriptionFromId(subscriptionFactory, id, context);
->>>>>>> f66db8f1
         if (result == null) {
             throw new EntitlementUserApiException(ErrorCode.ENT_INVALID_SUBSCRIPTION_ID, id);
         }
@@ -138,14 +117,9 @@
     }
 
     @Override
-<<<<<<< HEAD
     public void setChargedThroughDate(UUID subscriptionId,
             LocalDate localChargedThruDate, InternalCallContext context) {
         final SubscriptionData subscription = (SubscriptionData) dao.getSubscriptionFromId(subscriptionId, context);
-=======
-    public void setChargedThroughDate(final UUID subscriptionId, final LocalDate localChargedThruDate, final InternalCallContext context) {
-        final SubscriptionData subscription = (SubscriptionData) dao.getSubscriptionFromId(subscriptionFactory, subscriptionId, context);
->>>>>>> f66db8f1
         final DateTime chargedThroughDate = localChargedThruDate.toDateTime(new LocalTime(subscription.getStartDate(), DateTimeZone.UTC), DateTimeZone.UTC);
         final SubscriptionBuilder builder = new SubscriptionBuilder(subscription)
                 .setChargedThroughDate(chargedThroughDate)
