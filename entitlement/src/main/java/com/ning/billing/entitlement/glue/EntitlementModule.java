--- conflicted
+++ resolved
@@ -33,10 +33,8 @@
 import com.ning.billing.entitlement.api.user.EntitlementUserApi;
 import com.ning.billing.entitlement.api.user.SubscriptionApiService;
 import com.ning.billing.entitlement.engine.core.Engine;
-import com.ning.billing.entitlement.engine.core.EventNotifier;
 import com.ning.billing.entitlement.engine.dao.EntitlementDao;
 import com.ning.billing.entitlement.engine.dao.EntitlementSqlDao;
-import com.ning.billing.util.glue.ClockModule;
 
 
 
@@ -46,13 +44,7 @@
         final EntitlementConfig config = new ConfigurationObjectFactory(System.getProperties()).build(EntitlementConfig.class);
         bind(EntitlementConfig.class).toInstance(config);
     }
-<<<<<<< HEAD
-    
-    protected void installApiEventProcessor() {
-        bind(EventNotifier.class).to(DefaultApiEventProcessor.class).asEagerSingleton();
-    }
-=======
->>>>>>> e2e8312e
+
 
     protected void installEntitlementDao() {
         bind(EntitlementDao.class).to(EntitlementSqlDao.class).asEagerSingleton();
@@ -73,11 +65,6 @@
     @Override
     protected void configure() {
         installConfig();
-<<<<<<< HEAD
-        installApiEventProcessor();
-=======
-        installClock();
->>>>>>> e2e8312e
         installEntitlementDao();
         installEntitlementCore();
     }
