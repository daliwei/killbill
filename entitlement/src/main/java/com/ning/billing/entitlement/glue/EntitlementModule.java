--- conflicted
+++ resolved
@@ -40,10 +40,7 @@
 
 public class EntitlementModule extends AbstractModule {
 
-<<<<<<< HEAD
-=======
 
->>>>>>> 275a4e5d
     protected void installConfig() {
         final EntitlementConfig config = new ConfigurationObjectFactory(System.getProperties()).build(EntitlementConfig.class);
         bind(EntitlementConfig.class).toInstance(config);
