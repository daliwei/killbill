--- conflicted
+++ resolved
@@ -80,15 +80,11 @@
         throws EntitlementUserApiException {
         
         SubscriptionData subscription = new SubscriptionData(builder, this, clock);
-<<<<<<< HEAD
 
         overdueChecker.checkBlocked(subscription);
 
         
-        createFromSubscription(subscription, plan, initialPhase, realPriceList, requestedDate, effectiveDate, processedDate, false);
-=======
         createFromSubscription(subscription, plan, initialPhase, realPriceList, requestedDate, effectiveDate, processedDate, false, context);
->>>>>>> 2f8a8636
         return subscription;
     }
 
