/*
 * Copyright 2010-2011 Ning, Inc.
 *
 * Ning licenses this file to you under the Apache License, version 2.0
 * (the "License"); you may not use this file except in compliance with the
 * License.  You may obtain a copy of the License at:
 *
 *    http://www.apache.org/licenses/LICENSE-2.0
 *
 * Unless required by applicable law or agreed to in writing, software
 * distributed under the License is distributed on an "AS IS" BASIS, WITHOUT
 * WARRANTIES OR CONDITIONS OF ANY KIND, either express or implied.  See the
 * License for the specific language governing permissions and limitations
 * under the License.
 */

package com.ning.billing.entitlement.api.user;

import java.util.ArrayList;
import java.util.List;

import org.joda.time.DateTime;

import com.google.inject.Inject;
import com.ning.billing.ErrorCode;
import com.ning.billing.catalog.api.ActionPolicy;
import com.ning.billing.catalog.api.BillingPeriod;
import com.ning.billing.catalog.api.CatalogApiException;
import com.ning.billing.catalog.api.CatalogService;
import com.ning.billing.catalog.api.PhaseType;
import com.ning.billing.catalog.api.Plan;
import com.ning.billing.catalog.api.PlanChangeResult;
import com.ning.billing.catalog.api.PlanPhase;
import com.ning.billing.catalog.api.PlanPhaseSpecifier;
import com.ning.billing.catalog.api.PlanSpecifier;
import com.ning.billing.catalog.api.PriceList;
import com.ning.billing.catalog.api.PriceListSet;
import com.ning.billing.catalog.api.Product;
import com.ning.billing.entitlement.alignment.PlanAligner;
import com.ning.billing.entitlement.alignment.TimedPhase;
import com.ning.billing.entitlement.api.overdue.OverdueChecker;
import com.ning.billing.entitlement.api.user.Subscription.SubscriptionState;
import com.ning.billing.entitlement.api.user.SubscriptionFactory.SubscriptionBuilder;
import com.ning.billing.entitlement.engine.dao.EntitlementDao;
import com.ning.billing.entitlement.events.EntitlementEvent;
import com.ning.billing.entitlement.events.phase.PhaseEvent;
import com.ning.billing.entitlement.events.phase.PhaseEventData;
import com.ning.billing.entitlement.events.user.ApiEvent;
import com.ning.billing.entitlement.events.user.ApiEventBuilder;
import com.ning.billing.entitlement.events.user.ApiEventCancel;
import com.ning.billing.entitlement.events.user.ApiEventChange;
import com.ning.billing.entitlement.events.user.ApiEventCreate;
import com.ning.billing.entitlement.events.user.ApiEventReCreate;
import com.ning.billing.entitlement.events.user.ApiEventUncancel;
import com.ning.billing.entitlement.exceptions.EntitlementError;
import com.ning.billing.util.callcontext.CallContext;
import com.ning.billing.util.clock.Clock;
import com.ning.billing.util.clock.DefaultClock;

public class SubscriptionApiService {

    private final Clock clock;
    private final EntitlementDao dao;
    private final CatalogService catalogService;
    private final PlanAligner planAligner;
    private final OverdueChecker overdueChecker;

    @Inject
    public SubscriptionApiService(Clock clock, EntitlementDao dao, CatalogService catalogService, PlanAligner planAligner, OverdueChecker overdueChecker) {
        this.clock = clock;
        this.catalogService = catalogService;
        this.planAligner = planAligner;
        this.dao = dao;
        this.overdueChecker = overdueChecker;
    }

    public SubscriptionData createPlan(SubscriptionBuilder builder, Plan plan, PhaseType initialPhase,
            String realPriceList, DateTime requestedDate, DateTime effectiveDate, DateTime processedDate,
            CallContext context)
<<<<<<< HEAD
        throws EntitlementUserApiException {
        
=======
    throws EntitlementUserApiException {

>>>>>>> e25112b5
        SubscriptionData subscription = new SubscriptionData(builder, this, clock);

        overdueChecker.checkBlocked(subscription);

        
        createFromSubscription(subscription, plan, initialPhase, realPriceList, requestedDate, effectiveDate, processedDate, false, context);
        return subscription;
    }

<<<<<<< HEAD
    public void recreatePlan(SubscriptionData subscription, PlanPhaseSpecifier spec, DateTime requestedDate, CallContext context)
        throws EntitlementUserApiException {
        
        overdueChecker.checkBlocked(subscription);
=======
    public boolean recreatePlan(SubscriptionData subscription, PlanPhaseSpecifier spec, DateTime requestedDate, CallContext context)
    throws EntitlementUserApiException {
>>>>>>> e25112b5

        SubscriptionState currentState = subscription.getState();
        if (currentState != SubscriptionState.CANCELLED) {
            throw new EntitlementUserApiException(ErrorCode.ENT_RECREATE_BAD_STATE, subscription.getId(), currentState);
        }
        DateTime now = clock.getUTCNow();
        requestedDate = (requestedDate != null) ? DefaultClock.truncateMs(requestedDate) : now;
        validateRequestedDate(subscription, now, requestedDate);

        try {
            String realPriceList = (spec.getPriceListName() == null) ? PriceListSet.DEFAULT_PRICELIST_NAME : spec.getPriceListName();
            Plan plan = catalogService.getFullCatalog().findPlan(spec.getProductName(), spec.getBillingPeriod(), realPriceList, requestedDate);
            PlanPhase phase = plan.getAllPhases()[0];
            if (phase == null) {
                throw new EntitlementError(String.format("No initial PlanPhase for Product %s, term %s and set %s does not exist in the catalog",
                        spec.getProductName(), spec.getBillingPeriod().toString(), realPriceList));
            }

            DateTime effectiveDate = requestedDate;
            DateTime processedDate = now;

            createFromSubscription(subscription, plan, spec.getPhaseType(), realPriceList, requestedDate, effectiveDate, processedDate, true, context);
            return true;
        } catch (CatalogApiException e) {
            throw new EntitlementUserApiException(e);
        }
    }

    private void createFromSubscription(SubscriptionData subscription, Plan plan, PhaseType initialPhase,
            String realPriceList, DateTime requestedDate, DateTime effectiveDate, DateTime processedDate,
            boolean reCreate, CallContext context)
    throws EntitlementUserApiException {

        overdueChecker.checkBlocked(subscription);

        try {
            TimedPhase [] curAndNextPhases = planAligner.getCurrentAndNextTimedPhaseOnCreate(subscription, plan, initialPhase, realPriceList, requestedDate, effectiveDate);

            ApiEventBuilder createBuilder = new ApiEventBuilder()
            .setSubscriptionId(subscription.getId())
            .setEventPlan(plan.getName())
            .setEventPlanPhase(curAndNextPhases[0].getPhase().getName())
            .setEventPriceList(realPriceList)
            .setActiveVersion(subscription.getActiveVersion())
            .setProcessedDate(processedDate)
            .setEffectiveDate(effectiveDate)
            .setRequestedDate(requestedDate)
            .setUserToken(context.getUserToken())            
            .setFromDisk(true);
            ApiEvent creationEvent = (reCreate) ? new ApiEventReCreate(createBuilder) : new ApiEventCreate(createBuilder);

            TimedPhase nextTimedPhase = curAndNextPhases[1];
            PhaseEvent nextPhaseEvent = (nextTimedPhase != null) ?
                    PhaseEventData.createNextPhaseEvent(nextTimedPhase.getPhase().getName(), subscription, processedDate, nextTimedPhase.getStartPhase()) :
                        null;
                    List<EntitlementEvent> events = new ArrayList<EntitlementEvent>();
                    events.add(creationEvent);
                    if (nextPhaseEvent != null) {
                        events.add(nextPhaseEvent);
                    }
                    if (reCreate) {
                        dao.recreateSubscription(subscription.getId(), events, context);
                    } else {
                        dao.createSubscription(subscription, events, context);
                    }
                    subscription.rebuildTransitions(dao.getEventsForSubscription(subscription.getId()), catalogService.getFullCatalog());
        } catch (CatalogApiException e) {
            throw new EntitlementUserApiException(e);
        }
    }

    public boolean cancel(SubscriptionData subscription, DateTime requestedDate, boolean eot, CallContext context)
    throws EntitlementUserApiException {

        try {
            SubscriptionState currentState = subscription.getState();
            if (currentState != SubscriptionState.ACTIVE) {
                throw new EntitlementUserApiException(ErrorCode.ENT_CANCEL_BAD_STATE, subscription.getId(), currentState);
            }

            DateTime now = clock.getUTCNow();
            requestedDate = (requestedDate != null) ? DefaultClock.truncateMs(requestedDate) : now;
            validateRequestedDate(subscription, now, requestedDate);

            Plan currentPlan = subscription.getCurrentPlan();
            PlanPhaseSpecifier planPhase = new PlanPhaseSpecifier(currentPlan.getProduct().getName(),
                    currentPlan.getProduct().getCategory(),
                    subscription.getCurrentPlan().getBillingPeriod(),
                    subscription.getCurrentPriceList().getName(),
                    subscription.getCurrentPhase().getPhaseType());

            ActionPolicy policy = catalogService.getFullCatalog().planCancelPolicy(planPhase, requestedDate);
            DateTime effectiveDate = subscription.getPlanChangeEffectiveDate(policy, requestedDate);

            EntitlementEvent cancelEvent = new ApiEventCancel(new ApiEventBuilder()
            .setSubscriptionId(subscription.getId())
            .setActiveVersion(subscription.getActiveVersion())
            .setProcessedDate(now)
            .setEffectiveDate(effectiveDate)
            .setRequestedDate(requestedDate)
            .setUserToken(context.getUserToken())
            .setFromDisk(true));

            dao.cancelSubscription(subscription.getId(), cancelEvent, context, 0);
            subscription.rebuildTransitions(dao.getEventsForSubscription(subscription.getId()), catalogService.getFullCatalog());
            return (policy == ActionPolicy.IMMEDIATE);
        } catch (CatalogApiException e) {
            throw new EntitlementUserApiException(e);
        }
    }


    public boolean uncancel(SubscriptionData subscription, CallContext context)
    throws EntitlementUserApiException {

        if (!subscription.isSubscriptionFutureCancelled()) {
            throw new EntitlementUserApiException(ErrorCode.ENT_UNCANCEL_BAD_STATE, subscription.getId().toString());
        }

        DateTime now = clock.getUTCNow();
        EntitlementEvent uncancelEvent = new ApiEventUncancel(new ApiEventBuilder()
        .setSubscriptionId(subscription.getId())
        .setActiveVersion(subscription.getActiveVersion())
        .setProcessedDate(now)
        .setRequestedDate(now)
        .setEffectiveDate(now)
        .setUserToken(context.getUserToken())
        .setFromDisk(true));

        List<EntitlementEvent> uncancelEvents = new ArrayList<EntitlementEvent>();
        uncancelEvents.add(uncancelEvent);

        TimedPhase nextTimedPhase = planAligner.getNextTimedPhase(subscription, now, now);
        PhaseEvent nextPhaseEvent = (nextTimedPhase != null) ?
                PhaseEventData.createNextPhaseEvent(nextTimedPhase.getPhase().getName(), subscription, now, nextTimedPhase.getStartPhase()) :
                    null;
                if (nextPhaseEvent != null) {
                    uncancelEvents.add(nextPhaseEvent);
                }
                dao.uncancelSubscription(subscription.getId(), uncancelEvents, context);
                subscription.rebuildTransitions(dao.getEventsForSubscription(subscription.getId()), catalogService.getFullCatalog());
                return true;
    }

    public boolean changePlan(SubscriptionData subscription, String productName, BillingPeriod term,
            String priceList, DateTime requestedDate, CallContext context)
<<<<<<< HEAD
        throws EntitlementUserApiException {
        
        overdueChecker.checkBlocked(subscription);
=======
    throws EntitlementUserApiException {
>>>>>>> e25112b5

        try {

            DateTime now = clock.getUTCNow();
            requestedDate = (requestedDate != null) ? DefaultClock.truncateMs(requestedDate) : now;
            validateRequestedDate(subscription, now, requestedDate);

            PriceList currentPriceList = subscription.getCurrentPriceList();

            SubscriptionState currentState = subscription.getState();
            if (currentState != SubscriptionState.ACTIVE) {
                throw new EntitlementUserApiException(ErrorCode.ENT_CHANGE_NON_ACTIVE, subscription.getId(), currentState);
            }

            if (subscription.isSubscriptionFutureCancelled()) {
                throw new EntitlementUserApiException(ErrorCode.ENT_CHANGE_FUTURE_CANCELLED, subscription.getId());
            }
            PlanChangeResult planChangeResult = null;
            try {

                Product destProduct = catalogService.getFullCatalog().findProduct(productName, requestedDate);
                Plan currentPlan = subscription.getCurrentPlan();
                PlanPhaseSpecifier fromPlanPhase = new PlanPhaseSpecifier(currentPlan.getProduct().getName(),
                        currentPlan.getProduct().getCategory(),
                        currentPlan.getBillingPeriod(),
                        currentPriceList.getName(), subscription.getCurrentPhase().getPhaseType());
                PlanSpecifier toPlanPhase = new PlanSpecifier(productName,
                        destProduct.getCategory(),
                        term,
                        priceList);

                planChangeResult = catalogService.getFullCatalog().planChange(fromPlanPhase, toPlanPhase, requestedDate);
            } catch (CatalogApiException e) {
                throw new EntitlementUserApiException(e);
            }

            ActionPolicy policy = planChangeResult.getPolicy();
            PriceList newPriceList = planChangeResult.getNewPriceList();

            Plan newPlan = catalogService.getFullCatalog().findPlan(productName, term, newPriceList.getName(), requestedDate, subscription.getStartDate());
            DateTime effectiveDate = subscription.getPlanChangeEffectiveDate(policy, requestedDate);

            TimedPhase currentTimedPhase = planAligner.getCurrentTimedPhaseOnChange(subscription, newPlan, newPriceList.getName(), requestedDate, effectiveDate);

            EntitlementEvent changeEvent = new ApiEventChange(new ApiEventBuilder()
            .setSubscriptionId(subscription.getId())
            .setEventPlan(newPlan.getName())
            .setEventPlanPhase(currentTimedPhase.getPhase().getName())
            .setEventPriceList(newPriceList.getName())
            .setActiveVersion(subscription.getActiveVersion())
            .setProcessedDate(now)
            .setEffectiveDate(effectiveDate)
            .setRequestedDate(requestedDate)
            .setUserToken(context.getUserToken())            
            .setFromDisk(true));

            TimedPhase nextTimedPhase = planAligner.getNextTimedPhaseOnChange(subscription, newPlan, newPriceList.getName(), requestedDate, effectiveDate);
            PhaseEvent nextPhaseEvent = (nextTimedPhase != null) ?
                    PhaseEventData.createNextPhaseEvent(nextTimedPhase.getPhase().getName(), subscription, now, nextTimedPhase.getStartPhase()) :
                        null;
            List<EntitlementEvent> changeEvents = new ArrayList<EntitlementEvent>();
            // Only add the PHASE if it does not coincide with the CHANGE, if not this is 'just' a CHANGE.
            if (nextPhaseEvent != null && ! nextPhaseEvent.getEffectiveDate().equals(changeEvent.getEffectiveDate())) {
                changeEvents.add(nextPhaseEvent);
            }
            changeEvents.add(changeEvent);
            dao.changePlan(subscription.getId(), changeEvents, context);
            subscription.rebuildTransitions(dao.getEventsForSubscription(subscription.getId()), catalogService.getFullCatalog());
            return (policy == ActionPolicy.IMMEDIATE);
        } catch (CatalogApiException e) {
            throw new EntitlementUserApiException(e);
        }
    }


    public void commitCustomFields(SubscriptionData subscription, CallContext context) {
        dao.saveCustomFields(subscription, context);
    }

    private void validateRequestedDate(SubscriptionData subscription, DateTime now, DateTime requestedDate)
        throws EntitlementUserApiException {

        if (requestedDate.isAfter(now) ) {
            throw new EntitlementUserApiException(ErrorCode.ENT_INVALID_REQUESTED_FUTURE_DATE, requestedDate.toString());
        }

        SubscriptionEventTransition previousTransition = subscription.getPreviousTransition();
        if (previousTransition.getEffectiveTransitionTime().isAfter(requestedDate)) {
            throw new EntitlementUserApiException(ErrorCode.ENT_INVALID_REQUESTED_DATE,
                    requestedDate.toString(), previousTransition.getEffectiveTransitionTime());
        }
    }
    

}<|MERGE_RESOLUTION|>--- conflicted
+++ resolved
@@ -38,7 +38,6 @@
 import com.ning.billing.catalog.api.Product;
 import com.ning.billing.entitlement.alignment.PlanAligner;
 import com.ning.billing.entitlement.alignment.TimedPhase;
-import com.ning.billing.entitlement.api.overdue.OverdueChecker;
 import com.ning.billing.entitlement.api.user.Subscription.SubscriptionState;
 import com.ning.billing.entitlement.api.user.SubscriptionFactory.SubscriptionBuilder;
 import com.ning.billing.entitlement.engine.dao.EntitlementDao;
@@ -63,45 +62,30 @@
     private final EntitlementDao dao;
     private final CatalogService catalogService;
     private final PlanAligner planAligner;
-    private final OverdueChecker overdueChecker;
 
     @Inject
-    public SubscriptionApiService(Clock clock, EntitlementDao dao, CatalogService catalogService, PlanAligner planAligner, OverdueChecker overdueChecker) {
+    public SubscriptionApiService(Clock clock, EntitlementDao dao, CatalogService catalogService, PlanAligner planAligner) {
         this.clock = clock;
         this.catalogService = catalogService;
         this.planAligner = planAligner;
         this.dao = dao;
-        this.overdueChecker = overdueChecker;
     }
 
     public SubscriptionData createPlan(SubscriptionBuilder builder, Plan plan, PhaseType initialPhase,
             String realPriceList, DateTime requestedDate, DateTime effectiveDate, DateTime processedDate,
             CallContext context)
-<<<<<<< HEAD
         throws EntitlementUserApiException {
-        
-=======
-    throws EntitlementUserApiException {
-
->>>>>>> e25112b5
         SubscriptionData subscription = new SubscriptionData(builder, this, clock);
 
-        overdueChecker.checkBlocked(subscription);
 
         
         createFromSubscription(subscription, plan, initialPhase, realPriceList, requestedDate, effectiveDate, processedDate, false, context);
         return subscription;
     }
 
-<<<<<<< HEAD
-    public void recreatePlan(SubscriptionData subscription, PlanPhaseSpecifier spec, DateTime requestedDate, CallContext context)
-        throws EntitlementUserApiException {
-        
-        overdueChecker.checkBlocked(subscription);
-=======
+
     public boolean recreatePlan(SubscriptionData subscription, PlanPhaseSpecifier spec, DateTime requestedDate, CallContext context)
     throws EntitlementUserApiException {
->>>>>>> e25112b5
 
         SubscriptionState currentState = subscription.getState();
         if (currentState != SubscriptionState.CANCELLED) {
@@ -135,7 +119,6 @@
             boolean reCreate, CallContext context)
     throws EntitlementUserApiException {
 
-        overdueChecker.checkBlocked(subscription);
 
         try {
             TimedPhase [] curAndNextPhases = planAligner.getCurrentAndNextTimedPhaseOnCreate(subscription, plan, initialPhase, realPriceList, requestedDate, effectiveDate);
@@ -248,13 +231,8 @@
 
     public boolean changePlan(SubscriptionData subscription, String productName, BillingPeriod term,
             String priceList, DateTime requestedDate, CallContext context)
-<<<<<<< HEAD
-        throws EntitlementUserApiException {
-        
-        overdueChecker.checkBlocked(subscription);
-=======
-    throws EntitlementUserApiException {
->>>>>>> e25112b5
+
+    throws EntitlementUserApiException {
 
         try {
 
