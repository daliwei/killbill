--- conflicted
+++ resolved
@@ -54,39 +54,16 @@
         plan = (transition.getTransitionType() != SubscriptionTransitionType.CANCEL) ?
                 transition.getNextPlan() : transition.getPreviousPlan();
         fixedPrice = (transition.getNextPhase() == null) ? null :
-<<<<<<< HEAD
-        		transition.getNextPhase().getFixedPrice();
-        recurringPrice = calculateRecurringPrice(transition);
-=======
         		(transition.getNextPhase().getFixedPrice() == null) ? null :
                         transition.getNextPhase().getFixedPrice().getPrice(currency);
         recurringPrice = (transition.getNextPhase() == null) ? null :
                 (transition.getNextPhase().getRecurringPrice() == null) ? null :
                         transition.getNextPhase().getRecurringPrice().getPrice(currency);
         this.currency = currency;
->>>>>>> 744b260d
         description = transition.getTransitionType().toString();
         billingModeType = BillingModeType.IN_ADVANCE;
         billingPeriod =  (transition.getTransitionType() != SubscriptionTransitionType.CANCEL) ?
                 transition.getNextPhase().getBillingPeriod() : transition.getPreviousPhase().getBillingPeriod();
-<<<<<<< HEAD
-       type = transition.getTransitionType();
-    }
-
-    private InternationalPrice calculateRecurringPrice(
-    		SubscriptionTransition transition) {
-    	// MDW Note - we are assuming that the only things that can follow a PAUSE are RESUME or CANCEL
-    	if (transition.getNextPhase() == null || transition.getTransitionType() == SubscriptionTransitionType.PAUSE){
-    		return	null;
-    	} 
-    	return transition.getNextPhase().getRecurringPrice();
-    	
-    }
-
-	// Intended for test only
-    public DefaultBillingEvent(Subscription subscription, DateTime effectiveDate, Plan plan, PlanPhase planPhase, InternationalPrice fixedPrice,
-            InternationalPrice recurringPrice, BillingPeriod billingPeriod, int billCycleDay, BillingModeType billingModeType, String description, SubscriptionTransitionType type) {
-=======
         type = transition.getTransitionType();
         totalOrdering = ((SubscriptionTransitionData) transition).getTotalOrdering();
     }
@@ -96,7 +73,6 @@
                                BigDecimal fixedPrice, BigDecimal recurringPrice, Currency currency,
                                BillingPeriod billingPeriod, int billCycleDay, BillingModeType billingModeType,
                                String description, long totalOrdering, SubscriptionTransitionType type) {
->>>>>>> 744b260d
         this.subscription = subscription;
         this.effectiveDate = effectiveDate;
         this.plan = plan;
