/*
 * Copyright 2010-2011 Ning, Inc.
 *
 * Ning licenses this file to you under the Apache License, version 2.0
 * (the "License"); you may not use this file except in compliance with the
 * License.  You may obtain a copy of the License at:
 *
 *    http://www.apache.org/licenses/LICENSE-2.0
 *
 * Unless required by applicable law or agreed to in writing, software
 * distributed under the License is distributed on an "AS IS" BASIS, WITHOUT
 * WARRANTIES OR CONDITIONS OF ANY KIND, either express or implied.  See the
 * License for the specific language governing permissions and limitations
 * under the License.
 */

package com.ning.billing.entitlement.engine.dao;

import java.util.ArrayList;
import java.util.Collection;
import java.util.Collections;
import java.util.Comparator;
import java.util.Date;
import java.util.List;
import java.util.UUID;

import com.ning.billing.util.ChangeType;
import com.ning.billing.util.audit.dao.AuditSqlDao;
import com.ning.billing.util.callcontext.CallContext;
import com.ning.billing.util.customfield.dao.CustomFieldDao;
import org.joda.time.DateTime;
import org.skife.jdbi.v2.IDBI;
import org.skife.jdbi.v2.Transaction;
import org.skife.jdbi.v2.TransactionStatus;
import org.skife.jdbi.v2.sqlobject.mixins.Transmogrifier;
import org.slf4j.Logger;
import org.slf4j.LoggerFactory;

import com.google.common.base.Predicate;
import com.google.common.collect.Collections2;
import com.google.inject.Inject;
import com.ning.billing.ErrorCode;
import com.ning.billing.catalog.api.Plan;
import com.ning.billing.catalog.api.ProductCategory;
import com.ning.billing.entitlement.api.migration.AccountMigrationData;
import com.ning.billing.entitlement.api.migration.AccountMigrationData.BundleMigrationData;
import com.ning.billing.entitlement.api.migration.AccountMigrationData.SubscriptionMigrationData;
import com.ning.billing.entitlement.api.user.Subscription;
import com.ning.billing.entitlement.api.user.SubscriptionBundle;
import com.ning.billing.entitlement.api.user.SubscriptionBundleData;
import com.ning.billing.entitlement.api.user.SubscriptionData;
import com.ning.billing.entitlement.api.user.SubscriptionFactory;
import com.ning.billing.entitlement.api.user.SubscriptionFactory.SubscriptionBuilder;
import com.ning.billing.entitlement.engine.addon.AddonUtils;
import com.ning.billing.entitlement.engine.core.Engine;
import com.ning.billing.entitlement.engine.core.EntitlementNotificationKey;
import com.ning.billing.entitlement.events.EntitlementEvent;
import com.ning.billing.entitlement.events.EntitlementEvent.EventType;
import com.ning.billing.entitlement.events.user.ApiEvent;
import com.ning.billing.entitlement.events.user.ApiEventBuilder;
import com.ning.billing.entitlement.events.user.ApiEventCancel;
import com.ning.billing.entitlement.events.user.ApiEventChange;
import com.ning.billing.entitlement.events.user.ApiEventType;
import com.ning.billing.entitlement.exceptions.EntitlementError;
import com.ning.billing.util.clock.Clock;
import com.ning.billing.util.customfield.CustomField;
import com.ning.billing.util.customfield.dao.CustomFieldSqlDao;
import com.ning.billing.util.notificationq.NotificationKey;
import com.ning.billing.util.notificationq.NotificationQueue;
import com.ning.billing.util.notificationq.NotificationQueueService;
import com.ning.billing.util.notificationq.NotificationQueueService.NoSuchNotificationQueue;

import javax.annotation.Nullable;

public class EntitlementSqlDao implements EntitlementDao {
<<<<<<< HEAD
	private final static Logger log = LoggerFactory.getLogger(EntitlementSqlDao.class);
	public static final String ENTITLEMENT_EVENTS_TABLE_NAME = "entitlement_events";
	public static final String BUNDLES_TABLE_NAME = "bundles";
	public static final String SUBSCRIPTIONS_TABLE_NAME = "subscriptions";

	private final Clock clock;
	private final SubscriptionSqlDao subscriptionsDao;
	private final BundleSqlDao bundlesDao;
	private final EventSqlDao eventsDao;
	private final NotificationQueueService notificationQueueService;
	private final AddonUtils addonUtils;
	private final CustomFieldDao customFieldDao;

	//
	// We are not injecting SubscriptionFactory since that creates circular dependencies--
	// Guice would still work, but this is playing with fire.
	//
	// Instead that factory passed through API top to bottom for the call where is it needed-- where we returned fully rehydrated Subscriptions
	//
	@Inject
	public EntitlementSqlDao(final IDBI dbi, final Clock clock,
			final AddonUtils addonUtils, final NotificationQueueService notificationQueueService,
			final CustomFieldDao customFieldDao) {
		this.clock = clock;
		this.subscriptionsDao = dbi.onDemand(SubscriptionSqlDao.class);
		this.eventsDao = dbi.onDemand(EventSqlDao.class);
		this.bundlesDao = dbi.onDemand(BundleSqlDao.class);
		this.notificationQueueService = notificationQueueService;
		this.addonUtils = addonUtils;
		this.customFieldDao = customFieldDao;
	}

	@Override
	public SubscriptionBundle getSubscriptionBundleFromKey(final String bundleKey) {
		return bundlesDao.getBundleFromKey(bundleKey);
	}

	@Override
	public List<SubscriptionBundle> getSubscriptionBundleForAccount(
			final UUID accountId) {
		return bundlesDao.getBundleFromAccount(accountId.toString());
	}

	@Override
	public SubscriptionBundle getSubscriptionBundleFromId(final UUID bundleId) {
		return bundlesDao.getBundleFromId(bundleId.toString());
	}

	@Override
	public SubscriptionBundle createSubscriptionBundle(final SubscriptionBundleData bundle, final CallContext context) {
		return bundlesDao.inTransaction(new Transaction<SubscriptionBundle, BundleSqlDao>() {
			@Override
			public SubscriptionBundle inTransaction(BundleSqlDao bundlesDao, TransactionStatus status) {
				bundlesDao.insertBundle(bundle);

				AuditSqlDao auditSqlDao = bundlesDao.become(AuditSqlDao.class);
				String bundleId = bundle.getId().toString();
				auditSqlDao.insertAuditFromTransaction(BUNDLES_TABLE_NAME, bundleId, ChangeType.INSERT, context);

				return bundle;
			}
		});
	}

	@Override
	public UUID getAccountIdFromSubscriptionId(final UUID subscriptionId) {
		Subscription subscription = subscriptionsDao.getSubscriptionFromId(subscriptionId.toString());
		if (subscription == null) {
			log.error(String.format(ErrorCode.ENT_INVALID_SUBSCRIPTION_ID.getFormat(), subscriptionId.toString()));
			return null;
		}

		UUID bundleId = subscription.getBundleId();
		if (bundleId == null) {
			log.error(String.format(ErrorCode.ENT_GET_NO_BUNDLE_FOR_SUBSCRIPTION.getFormat(), subscriptionId.toString()));
			return null;
		}

		SubscriptionBundle bundle = bundlesDao.getBundleFromId(bundleId.toString());
		if (bundle == null) {
			log.error(String.format(ErrorCode.ENT_GET_INVALID_BUNDLE_ID.getFormat(), bundleId.toString()));
			return null;
		}

		return bundle.getAccountId();
	}

	@Override
	public Subscription getBaseSubscription(final SubscriptionFactory factory, final UUID bundleId) {
		return getBaseSubscription(factory, bundleId, true);
	}

	@Override
	public Subscription getSubscriptionFromId(final SubscriptionFactory factory, final UUID subscriptionId) {
		return buildSubscription(factory, subscriptionsDao.getSubscriptionFromId(subscriptionId.toString()));
	}

	@Override
	public List<Subscription> getSubscriptions(final SubscriptionFactory factory, final UUID bundleId) {
		return buildBundleSubscriptions(factory, subscriptionsDao.getSubscriptionsFromBundleId(bundleId.toString()));
	}

	@Override
	public List<Subscription> getSubscriptionsForKey(final SubscriptionFactory factory, final String bundleKey) {
		SubscriptionBundle bundle =  bundlesDao.getBundleFromKey(bundleKey);
		if (bundle == null) {
			return Collections.emptyList();
		}
		return getSubscriptions(factory, bundle.getId());
	}

	@Override
	public void updateSubscription(final SubscriptionData subscription, final CallContext context) {

		final Date ctd = (subscription.getChargedThroughDate() != null)  ? subscription.getChargedThroughDate().toDate() : null;
		final Date ptd = (subscription.getPaidThroughDate() != null)  ? subscription.getPaidThroughDate().toDate() : null;

		subscriptionsDao.inTransaction(new Transaction<Void, SubscriptionSqlDao>() {
			@Override
			public Void inTransaction(SubscriptionSqlDao transactionalDao,
					TransactionStatus status) throws Exception {
				transactionalDao.updateSubscription(subscription.getId().toString(), subscription.getActiveVersion(), ctd, ptd, context);

				AuditSqlDao auditSqlDao = transactionalDao.become(AuditSqlDao.class);
				String subscriptionId = subscription.getId().toString();
				auditSqlDao.insertAuditFromTransaction(SUBSCRIPTIONS_TABLE_NAME, subscriptionId, ChangeType.UPDATE, context);
				return null;
			}
		});
	}

	@Override
	public void createNextPhaseEvent(final UUID subscriptionId, final EntitlementEvent nextPhase, final CallContext context) {
		eventsDao.inTransaction(new Transaction<Void, EventSqlDao>() {
			@Override
			public Void inTransaction(EventSqlDao dao,
					TransactionStatus status) throws Exception {
				cancelNextPhaseEventFromTransaction(subscriptionId, dao, context);
				dao.insertEvent(nextPhase);
				AuditSqlDao auditSqlDao = dao.become(AuditSqlDao.class);
				auditSqlDao.insertAuditFromTransaction(ENTITLEMENT_EVENTS_TABLE_NAME, nextPhase.getId().toString(), ChangeType.INSERT, context);

				recordFutureNotificationFromTransaction(dao,
						nextPhase.getEffectiveDate(),
						new EntitlementNotificationKey(nextPhase.getId()));
				return null;
			}
		});
	}

	@Override
	public EntitlementEvent getEventById(UUID eventId) {
		return eventsDao.getEventById(eventId.toString());
	}

	@Override
	public List<EntitlementEvent> getEventsForSubscription(UUID subscriptionId) {
		return eventsDao.getEventsForSubscription(subscriptionId.toString());
	}

	@Override
	public List<EntitlementEvent> getPendingEventsForSubscription(UUID subscriptionId) {
		Date now = clock.getUTCNow().toDate();
		return eventsDao.getFutureActiveEventForSubscription(subscriptionId.toString(), now);
	}

	@Override
	public void createSubscription(final SubscriptionData subscription,
			final List<EntitlementEvent> initialEvents, final CallContext context) {

		subscriptionsDao.inTransaction(new Transaction<Void, SubscriptionSqlDao>() {

			@Override
			public Void inTransaction(SubscriptionSqlDao dao,
					TransactionStatus status) throws Exception {

				dao.insertSubscription(subscription, context);
				// STEPH batch as well
				EventSqlDao eventsDaoFromSameTransaction = dao.become(EventSqlDao.class);
				List<String> eventIds = new ArrayList<String>();

				for (final EntitlementEvent cur : initialEvents) {
					eventsDaoFromSameTransaction.insertEvent(cur);
					eventIds.add(cur.getId().toString()); // collect ids for batch audit log insert
					recordFutureNotificationFromTransaction(dao,
							cur.getEffectiveDate(),
							new EntitlementNotificationKey(cur.getId()));
				}

				AuditSqlDao auditSqlDao = dao.become(AuditSqlDao.class);
				auditSqlDao.insertAuditFromTransaction(ENTITLEMENT_EVENTS_TABLE_NAME, eventIds, ChangeType.INSERT, context);
				return null;
			}
		});
	}

	@Override
	public void recreateSubscription(final UUID subscriptionId,
			final List<EntitlementEvent> recreateEvents, final CallContext context) {

		eventsDao.inTransaction(new Transaction<Void, EventSqlDao>() {
			@Override
			public Void inTransaction(EventSqlDao dao,
					TransactionStatus status) throws Exception {

				List<String> eventIds = new ArrayList<String>();
				for (final EntitlementEvent cur : recreateEvents) {
					dao.insertEvent(cur);
					eventIds.add(cur.getId().toString()); // gather event ids for batch audit insert
					recordFutureNotificationFromTransaction(dao,
							cur.getEffectiveDate(),
							new EntitlementNotificationKey(cur.getId()));
				}

				AuditSqlDao auditSqlDao = dao.become(AuditSqlDao.class);
				auditSqlDao.insertAuditFromTransaction(ENTITLEMENT_EVENTS_TABLE_NAME, eventIds, ChangeType.INSERT, context);
				return null;
			}
		});
	}

	@Override
	public void cancelSubscription(final UUID subscriptionId, final EntitlementEvent cancelEvent, final CallContext context, final int seqId) {

		eventsDao.inTransaction(new Transaction<Void, EventSqlDao>() {
			@Override
			public Void inTransaction(EventSqlDao dao,
					TransactionStatus status) throws Exception {
				cancelNextCancelEventFromTransaction(subscriptionId, dao, context);
				cancelNextChangeEventFromTransaction(subscriptionId, dao, context);
				cancelNextPhaseEventFromTransaction(subscriptionId, dao, context);
				dao.insertEvent(cancelEvent);
				AuditSqlDao auditSqlDao = dao.become(AuditSqlDao.class);
				String cancelEventId = cancelEvent.getId().toString();
				auditSqlDao.insertAuditFromTransaction(ENTITLEMENT_EVENTS_TABLE_NAME, cancelEventId, ChangeType.INSERT, context);

				recordFutureNotificationFromTransaction(dao,
						cancelEvent.getEffectiveDate(),
						new EntitlementNotificationKey(cancelEvent.getId(), seqId));
				return null;
			}
		});
	}

	@Override
	public void uncancelSubscription(final UUID subscriptionId, final List<EntitlementEvent> uncancelEvents, final CallContext context) {

		eventsDao.inTransaction(new Transaction<Void, EventSqlDao>() {

			@Override
			public Void inTransaction(EventSqlDao dao,
					TransactionStatus status) throws Exception {

				UUID existingCancelId = null;
				Date now = clock.getUTCNow().toDate();
				List<EntitlementEvent> events = dao.getFutureActiveEventForSubscription(subscriptionId.toString(), now);

				for (EntitlementEvent cur : events) {
					if (cur.getType() == EventType.API_USER && ((ApiEvent) cur).getEventType() == ApiEventType.CANCEL) {
						if (existingCancelId != null) {
							throw new EntitlementError(String.format("Found multiple cancel active events for subscriptions %s", subscriptionId.toString()));
						}
						existingCancelId = cur.getId();
					}
				}

				if (existingCancelId != null) {
					dao.unactiveEvent(existingCancelId.toString(), now);
					String deactivatedEventId = existingCancelId.toString();

					List<String> eventIds = new ArrayList<String>();
					for (final EntitlementEvent cur : uncancelEvents) {
						dao.insertEvent(cur);
						eventIds.add(cur.getId().toString()); // gather event ids for batch insert into audit log
						recordFutureNotificationFromTransaction(dao,
								cur.getEffectiveDate(),
								new EntitlementNotificationKey(cur.getId()));
					}

					AuditSqlDao auditSqlDao = dao.become(AuditSqlDao.class);
					auditSqlDao.insertAuditFromTransaction(ENTITLEMENT_EVENTS_TABLE_NAME, deactivatedEventId, ChangeType.UPDATE, context);
					auditSqlDao.insertAuditFromTransaction(ENTITLEMENT_EVENTS_TABLE_NAME, eventIds, ChangeType.INSERT, context);
				}
				return null;
			}
		});
	}

	@Override
	public void changePlan(final UUID subscriptionId, final List<EntitlementEvent> changeEvents, final CallContext context) {
		eventsDao.inTransaction(new Transaction<Void, EventSqlDao>() {
			@Override
			public Void inTransaction(EventSqlDao dao, TransactionStatus status) throws Exception {
				cancelNextChangeEventFromTransaction(subscriptionId, dao, context);
				cancelNextPhaseEventFromTransaction(subscriptionId, dao, context);

				List<String> eventIds = new ArrayList<String>();
				for (final EntitlementEvent cur : changeEvents) {
					dao.insertEvent(cur);
					eventIds.add(cur.getId().toString()); // gather event ids for batch audit log insert

					recordFutureNotificationFromTransaction(dao,
							cur.getEffectiveDate(),
							new EntitlementNotificationKey(cur.getId()));
				}

				AuditSqlDao auditSqlDao = dao.become(AuditSqlDao.class);
				auditSqlDao.insertAuditFromTransaction(ENTITLEMENT_EVENTS_TABLE_NAME, eventIds, ChangeType.INSERT, context);
				return null;
			}
		});
	}

	private void cancelNextPhaseEventFromTransaction(final UUID subscriptionId, final EventSqlDao dao, final CallContext context) {
		cancelFutureEventFromTransaction(subscriptionId, dao, EventType.PHASE, null, context);
	}

	private void cancelNextChangeEventFromTransaction(final UUID subscriptionId, final EventSqlDao dao, final CallContext context) {
		cancelFutureEventFromTransaction(subscriptionId, dao, EventType.API_USER, ApiEventType.CHANGE, context);
	}

	private void cancelNextCancelEventFromTransaction(final UUID subscriptionId, final EventSqlDao dao, final CallContext context) {
		cancelFutureEventFromTransaction(subscriptionId, dao, EventType.API_USER, ApiEventType.CANCEL, context);
	}

	private void cancelFutureEventFromTransaction(final UUID subscriptionId, final EventSqlDao dao,
			final EventType type, @Nullable final ApiEventType apiType,
			final CallContext context) {

		UUID futureEventId = null;
		Date now = clock.getUTCNow().toDate();
		List<EntitlementEvent> events = dao.getFutureActiveEventForSubscription(subscriptionId.toString(), now);
		for (EntitlementEvent cur : events) {
			if (cur.getType() == type &&
					(apiType == null || apiType == ((ApiEvent) cur).getEventType() )) {
				if (futureEventId != null) {
					throw new EntitlementError(
							String.format("Found multiple future events for type %s for subscriptions %s",
									type, subscriptionId.toString()));
				}
				futureEventId = cur.getId();
			}
		}

		if (futureEventId != null) {
			dao.unactiveEvent(futureEventId.toString(), now);

			AuditSqlDao auditSqlDao = dao.become(AuditSqlDao.class);
			auditSqlDao.insertAuditFromTransaction(ENTITLEMENT_EVENTS_TABLE_NAME, futureEventId.toString(), ChangeType.UPDATE, context);
		}
	}

	private void updateCustomFieldsFromTransaction(final SubscriptionSqlDao transactionalDao,
			final SubscriptionData subscription,
			final CallContext context) {
		customFieldDao.saveFields(transactionalDao, subscription.getId(), subscription.getObjectName(), subscription.getFieldList(), context);
	}

	private Subscription buildSubscription(final SubscriptionFactory factory, final Subscription input) {
		if (input == null) {
			return null;
		}
		List<Subscription> bundleInput = new ArrayList<Subscription>();
		if (input.getCategory() == ProductCategory.ADD_ON) {
			Subscription baseSubscription = getBaseSubscription(factory, input.getBundleId(), false);
			bundleInput.add(baseSubscription);
			bundleInput.add(input);
		} else {
			bundleInput.add(input);
		}
		List<Subscription> reloadedSubscriptions = buildBundleSubscriptions(factory, bundleInput);
		for (Subscription cur : reloadedSubscriptions) {
			if (cur.getId().equals(input.getId())) {
				return cur;
			}
		}
		throw new EntitlementError(String.format("Unexpected code path in buildSubscription"));
	}

	private List<Subscription> buildBundleSubscriptions(final SubscriptionFactory factory, final List<Subscription> input) {
		// Make sure BasePlan -- if exists-- is first
		Collections.sort(input, new Comparator<Subscription>() {
			@Override
			public int compare(Subscription o1, Subscription o2) {
				if (o1.getCategory() == ProductCategory.BASE) {
					return -1;
				} else if (o2.getCategory() == ProductCategory.BASE) {
					return 1;
				} else {
					return o1.getStartDate().compareTo(o2.getStartDate());
				}
			}
		});

		EntitlementEvent futureBaseEvent = null;
		List<Subscription> result = new ArrayList<Subscription>(input.size());
		for (Subscription cur : input) {

			List<EntitlementEvent> events = eventsDao.getEventsForSubscription(cur.getId().toString());
			Subscription reloaded = factory.createSubscription(new SubscriptionBuilder((SubscriptionData) cur), events);

			switch (cur.getCategory()) {
			case BASE:
				Collection<EntitlementEvent> futureApiEvents = Collections2.filter(events, new Predicate<EntitlementEvent>() {
					@Override
					public boolean apply(EntitlementEvent input) {
						return (input.getEffectiveDate().isAfter(clock.getUTCNow()) &&
								((input instanceof ApiEventCancel) || (input instanceof ApiEventChange)));
					}
				});
				futureBaseEvent = (futureApiEvents.size() == 0) ? null : futureApiEvents.iterator().next();
				break;

			case ADD_ON:
				Plan targetAddOnPlan = reloaded.getCurrentPlan();
				String baseProductName = (futureBaseEvent instanceof ApiEventChange) ?
						((ApiEventChange) futureBaseEvent).getEventPlan() : null;

						boolean createCancelEvent = (futureBaseEvent != null) &&
						((futureBaseEvent instanceof ApiEventCancel) ||
								((! addonUtils.isAddonAvailable(baseProductName, futureBaseEvent.getEffectiveDate(), targetAddOnPlan)) ||
										(addonUtils.isAddonIncluded(baseProductName, futureBaseEvent.getEffectiveDate(), targetAddOnPlan))));

						if (createCancelEvent) {
							DateTime now = clock.getUTCNow();
							EntitlementEvent addOnCancelEvent = new ApiEventCancel(new ApiEventBuilder()
							.setSubscriptionId(reloaded.getId())
							.setActiveVersion(((SubscriptionData) reloaded).getActiveVersion())
							.setProcessedDate(now)
							.setEffectiveDate(futureBaseEvent.getEffectiveDate())
							.setRequestedDate(now)
							// This event is only there to indicate the ADD_ON is future canceled, but it is not there
							// on disk until the base plan cancellation becomes effective
							.setFromDisk(false));

							events.add(addOnCancelEvent);
							// Finally reload subscription with full set of events
							reloaded = factory.createSubscription(new SubscriptionBuilder((SubscriptionData) cur), events);
						}
						break;
			default:
				break;
			}
			loadCustomFields((SubscriptionData) reloaded);
			result.add(reloaded);
		}
		return result;
	}

	@Override
	public void migrate(final UUID accountId, final AccountMigrationData accountData, final CallContext context) {

		eventsDao.inTransaction(new Transaction<Void, EventSqlDao>() {

			@Override
			public Void inTransaction(EventSqlDao transEventDao,
					TransactionStatus status) throws Exception {

				SubscriptionSqlDao transSubDao = transEventDao.become(SubscriptionSqlDao.class);
				BundleSqlDao transBundleDao = transEventDao.become(BundleSqlDao.class);

				List<String> bundleIds = new ArrayList<String>();
				List<String> subscriptionIds = new ArrayList<String>();
				List<String> eventIds = new ArrayList<String>();

				for (BundleMigrationData curBundle : accountData.getData()) {
					SubscriptionBundleData bundleData = curBundle.getData();

					for (SubscriptionMigrationData curSubscription : curBundle.getSubscriptions()) {

						SubscriptionData subData = curSubscription.getData();
						for (final EntitlementEvent curEvent : curSubscription.getInitialEvents()) {
							transEventDao.insertEvent(curEvent);
							eventIds.add(curEvent.getId().toString()); // gather event ids for batch audit

							recordFutureNotificationFromTransaction(transEventDao,
									curEvent.getEffectiveDate(),
									new EntitlementNotificationKey(curEvent.getId()));
						}
						transSubDao.insertSubscription(subData, context);
						subscriptionIds.add(subData.getId().toString()); // gather subscription ids for batch audit
					}
					transBundleDao.insertBundle(bundleData);
					bundleIds.add(bundleData.getId().toString()); // gather bundle ids for batch audit
				}

				// add audit records for bundles, subscriptions, and events
				AuditSqlDao auditSqlDao = transBundleDao.become(AuditSqlDao.class);
				auditSqlDao.insertAuditFromTransaction(SUBSCRIPTIONS_TABLE_NAME, subscriptionIds, ChangeType.INSERT, context);
				auditSqlDao.insertAuditFromTransaction(BUNDLES_TABLE_NAME, bundleIds, ChangeType.INSERT, context);
				auditSqlDao.insertAuditFromTransaction(ENTITLEMENT_EVENTS_TABLE_NAME, eventIds, ChangeType.INSERT, context);

				return null;
			}
		});
	}


	private Subscription getBaseSubscription(final SubscriptionFactory factory, final UUID bundleId, boolean rebuildSubscription) {
		List<Subscription> subscriptions = subscriptionsDao.getSubscriptionsFromBundleId(bundleId.toString());
		for (Subscription cur : subscriptions) {
			if (cur.getCategory() == ProductCategory.BASE) {
				return  rebuildSubscription ? buildSubscription(factory, cur) : cur;
			}
		}
		return null;
	}

	private void recordFutureNotificationFromTransaction(final Transmogrifier transactionalDao, final DateTime effectiveDate, final NotificationKey notificationKey) {
		try {
			NotificationQueue subscriptionEventQueue = notificationQueueService.getNotificationQueue(Engine.ENTITLEMENT_SERVICE_NAME,
					Engine.NOTIFICATION_QUEUE_NAME);
			subscriptionEventQueue.recordFutureNotificationFromTransaction(transactionalDao, effectiveDate, notificationKey);
		} catch (NoSuchNotificationQueue e) {
			throw new RuntimeException(e);
		}
	}

	@Override
	public void saveCustomFields(final SubscriptionData subscription, final CallContext context) {
		subscriptionsDao.inTransaction(new Transaction<Void, SubscriptionSqlDao>() {
			@Override
			public Void inTransaction(SubscriptionSqlDao transactionalDao,
					TransactionStatus status) throws Exception {
				updateCustomFieldsFromTransaction(transactionalDao, subscription, context);
				return null;
			}
		});
	}

	private void loadCustomFields(final SubscriptionData subscription) {
		CustomFieldSqlDao customFieldSqlDao = subscriptionsDao.become(CustomFieldSqlDao.class);
		List<CustomField> fields = customFieldSqlDao.load(subscription.getId().toString(), subscription.getObjectName());
		subscription.clearFields();
		if (fields != null) {
			subscription.setFields(fields);
		}
	}
=======
    private final static Logger log = LoggerFactory.getLogger(EntitlementSqlDao.class);
    public static final String ENTITLEMENT_EVENTS_TABLE_NAME = "entitlement_events";
    public static final String BUNDLES_TABLE_NAME = "bundles";
    public static final String SUBSCRIPTIONS_TABLE_NAME = "subscriptions";

    private final Clock clock;
    private final SubscriptionSqlDao subscriptionsDao;
    private final BundleSqlDao bundlesDao;
    private final EventSqlDao eventsDao;
    private final NotificationQueueService notificationQueueService;
    private final AddonUtils addonUtils;
    private final CustomFieldDao customFieldDao;
    
    //
    // We are not injecting SubscriptionFactory since that creates circular dependencies--
    // Guice would still work, but this is playing with fire.
    //
    // Instead that factory passed through API top to bottom for the call where is it needed-- where we returned fully rehydrated Subscriptions
    //
    @Inject
    public EntitlementSqlDao(final IDBI dbi, final Clock clock,
                             final AddonUtils addonUtils, final NotificationQueueService notificationQueueService,
                             final CustomFieldDao customFieldDao) {
        this.clock = clock;
        this.subscriptionsDao = dbi.onDemand(SubscriptionSqlDao.class);
        this.eventsDao = dbi.onDemand(EventSqlDao.class);
        this.bundlesDao = dbi.onDemand(BundleSqlDao.class);
        this.notificationQueueService = notificationQueueService;
        this.addonUtils = addonUtils;
        this.customFieldDao = customFieldDao;
    }

    @Override
    public SubscriptionBundle getSubscriptionBundleFromKey(final String bundleKey) {
        return bundlesDao.getBundleFromKey(bundleKey);
    }

    @Override
    public List<SubscriptionBundle> getSubscriptionBundleForAccount(
            final UUID accountId) {
        return bundlesDao.getBundleFromAccount(accountId.toString());
    }

    @Override
    public SubscriptionBundle getSubscriptionBundleFromId(final UUID bundleId) {
        return bundlesDao.getBundleFromId(bundleId.toString());
    }

    @Override
    public SubscriptionBundle createSubscriptionBundle(final SubscriptionBundleData bundle, final CallContext context) {
        return bundlesDao.inTransaction(new Transaction<SubscriptionBundle, BundleSqlDao>() {
            @Override
            public SubscriptionBundle inTransaction(BundleSqlDao bundlesDao, TransactionStatus status) {
                bundlesDao.insertBundle(bundle, context);

                AuditSqlDao auditSqlDao = bundlesDao.become(AuditSqlDao.class);
                String bundleId = bundle.getId().toString();
                auditSqlDao.insertAuditFromTransaction(BUNDLES_TABLE_NAME, bundleId, ChangeType.INSERT, context);

                return bundle;
            }
        });
    }

    @Override
    public UUID getAccountIdFromSubscriptionId(final UUID subscriptionId) {
        Subscription subscription = subscriptionsDao.getSubscriptionFromId(subscriptionId.toString());
        if (subscription == null) {
            log.error(String.format(ErrorCode.ENT_INVALID_SUBSCRIPTION_ID.getFormat(), subscriptionId.toString()));
            return null;
        }

        UUID bundleId = subscription.getBundleId();
        if (bundleId == null) {
            log.error(String.format(ErrorCode.ENT_GET_NO_BUNDLE_FOR_SUBSCRIPTION.getFormat(), subscriptionId.toString()));
            return null;
        }

        SubscriptionBundle bundle = bundlesDao.getBundleFromId(bundleId.toString());
        if (bundle == null) {
            log.error(String.format(ErrorCode.ENT_GET_INVALID_BUNDLE_ID.getFormat(), bundleId.toString()));
            return null;
        }

        return bundle.getAccountId();
    }

    @Override
    public Subscription getBaseSubscription(final SubscriptionFactory factory, final UUID bundleId) {
        return getBaseSubscription(factory, bundleId, true);
    }

    @Override
    public Subscription getSubscriptionFromId(final SubscriptionFactory factory, final UUID subscriptionId) {
        return buildSubscription(factory, subscriptionsDao.getSubscriptionFromId(subscriptionId.toString()));
    }

    @Override
    public List<Subscription> getSubscriptions(final SubscriptionFactory factory, final UUID bundleId) {
        return buildBundleSubscriptions(factory, subscriptionsDao.getSubscriptionsFromBundleId(bundleId.toString()));
    }

    @Override
    public List<Subscription> getSubscriptionsForKey(final SubscriptionFactory factory, final String bundleKey) {
        SubscriptionBundle bundle =  bundlesDao.getBundleFromKey(bundleKey);
        if (bundle == null) {
            return Collections.emptyList();
        }
        return getSubscriptions(factory, bundle.getId());
    }

    @Override
    public void updateSubscription(final SubscriptionData subscription, final CallContext context) {

        final Date ctd = (subscription.getChargedThroughDate() != null)  ? subscription.getChargedThroughDate().toDate() : null;
        final Date ptd = (subscription.getPaidThroughDate() != null)  ? subscription.getPaidThroughDate().toDate() : null;

        subscriptionsDao.inTransaction(new Transaction<Void, SubscriptionSqlDao>() {
            @Override
            public Void inTransaction(SubscriptionSqlDao transactionalDao,
                    TransactionStatus status) throws Exception {
                transactionalDao.updateSubscription(subscription.getId().toString(), subscription.getActiveVersion(), ctd, ptd, context);

                AuditSqlDao auditSqlDao = transactionalDao.become(AuditSqlDao.class);
                String subscriptionId = subscription.getId().toString();
                auditSqlDao.insertAuditFromTransaction(SUBSCRIPTIONS_TABLE_NAME, subscriptionId, ChangeType.UPDATE, context);
                return null;
            }
        });
    }

    @Override
    public void createNextPhaseEvent(final UUID subscriptionId, final EntitlementEvent nextPhase, final CallContext context) {
        eventsDao.inTransaction(new Transaction<Void, EventSqlDao>() {
            @Override
            public Void inTransaction(EventSqlDao dao,
                    TransactionStatus status) throws Exception {
                cancelNextPhaseEventFromTransaction(subscriptionId, dao, context);
                dao.insertEvent(nextPhase, context);
                AuditSqlDao auditSqlDao = dao.become(AuditSqlDao.class);
                auditSqlDao.insertAuditFromTransaction(ENTITLEMENT_EVENTS_TABLE_NAME, nextPhase.getId().toString(), ChangeType.INSERT, context);

                recordFutureNotificationFromTransaction(dao,
                        nextPhase.getEffectiveDate(),
                        new NotificationKey() {
                            @Override
                            public String toString() {
                                return nextPhase.getId().toString();
                            }
                        });
                return null;
            }
        });
    }

    @Override
    public EntitlementEvent getEventById(UUID eventId) {
        return eventsDao.getEventById(eventId.toString());
    }

    @Override
    public List<EntitlementEvent> getEventsForSubscription(UUID subscriptionId) {
        return eventsDao.getEventsForSubscription(subscriptionId.toString());
    }

    @Override
    public List<EntitlementEvent> getPendingEventsForSubscription(UUID subscriptionId) {
        Date now = clock.getUTCNow().toDate();
        return eventsDao.getFutureActiveEventForSubscription(subscriptionId.toString(), now);
    }

    @Override
    public void createSubscription(final SubscriptionData subscription,
            final List<EntitlementEvent> initialEvents, final CallContext context) {

        subscriptionsDao.inTransaction(new Transaction<Void, SubscriptionSqlDao>() {

            @Override
            public Void inTransaction(SubscriptionSqlDao dao,
                    TransactionStatus status) throws Exception {

                dao.insertSubscription(subscription, context);
                // STEPH batch as well
                EventSqlDao eventsDaoFromSameTransaction = dao.become(EventSqlDao.class);
                List<String> eventIds = new ArrayList<String>();

                for (final EntitlementEvent cur : initialEvents) {
                    eventsDaoFromSameTransaction.insertEvent(cur, context);
                    eventIds.add(cur.getId().toString()); // collect ids for batch audit log insert
                    recordFutureNotificationFromTransaction(dao,
                            cur.getEffectiveDate(),
                            new NotificationKey() {
                                @Override
                                public String toString() {
                                    return cur.getId().toString();
                                }
                            });
                }

                AuditSqlDao auditSqlDao = dao.become(AuditSqlDao.class);
                auditSqlDao.insertAuditFromTransaction(ENTITLEMENT_EVENTS_TABLE_NAME, eventIds, ChangeType.INSERT, context);
                return null;
            }
        });
    }

    @Override
    public void recreateSubscription(final UUID subscriptionId,
            final List<EntitlementEvent> recreateEvents, final CallContext context) {

        eventsDao.inTransaction(new Transaction<Void, EventSqlDao>() {
            @Override
            public Void inTransaction(EventSqlDao dao,
                    TransactionStatus status) throws Exception {

                List<String> eventIds = new ArrayList<String>();
                for (final EntitlementEvent cur : recreateEvents) {
                    dao.insertEvent(cur, context);
                    eventIds.add(cur.getId().toString()); // gather event ids for batch audit insert
                    recordFutureNotificationFromTransaction(dao,
                            cur.getEffectiveDate(),
                            new NotificationKey() {
                                @Override
                                public String toString() {
                                    return cur.getId().toString();
                                }
                            });
                }

                AuditSqlDao auditSqlDao = dao.become(AuditSqlDao.class);
                auditSqlDao.insertAuditFromTransaction(ENTITLEMENT_EVENTS_TABLE_NAME, eventIds, ChangeType.INSERT, context);
                return null;
            }
        });
    }

    @Override
    public void cancelSubscription(final UUID subscriptionId, final EntitlementEvent cancelEvent, final CallContext context) {

        eventsDao.inTransaction(new Transaction<Void, EventSqlDao>() {
            @Override
            public Void inTransaction(EventSqlDao dao,
                    TransactionStatus status) throws Exception {
                cancelNextCancelEventFromTransaction(subscriptionId, dao, context);
                cancelNextChangeEventFromTransaction(subscriptionId, dao, context);
                cancelNextPhaseEventFromTransaction(subscriptionId, dao, context);
                dao.insertEvent(cancelEvent, context);
                AuditSqlDao auditSqlDao = dao.become(AuditSqlDao.class);
                String cancelEventId = cancelEvent.getId().toString();
                auditSqlDao.insertAuditFromTransaction(ENTITLEMENT_EVENTS_TABLE_NAME, cancelEventId, ChangeType.INSERT, context);

                recordFutureNotificationFromTransaction(dao,
                        cancelEvent.getEffectiveDate(),
                        new NotificationKey() {
                            @Override
                            public String toString() {
                                return cancelEvent.getId().toString();
                            }
                        });
                return null;
            }
        });
    }

    @Override
    public void uncancelSubscription(final UUID subscriptionId, final List<EntitlementEvent> uncancelEvents, final CallContext context) {

        eventsDao.inTransaction(new Transaction<Void, EventSqlDao>() {

            @Override
            public Void inTransaction(EventSqlDao dao,
                    TransactionStatus status) throws Exception {

                UUID existingCancelId = null;
                Date now = clock.getUTCNow().toDate();
                List<EntitlementEvent> events = dao.getFutureActiveEventForSubscription(subscriptionId.toString(), now);

                for (EntitlementEvent cur : events) {
                    if (cur.getType() == EventType.API_USER && ((ApiEvent) cur).getEventType() == ApiEventType.CANCEL) {
                        if (existingCancelId != null) {
                            throw new EntitlementError(String.format("Found multiple cancel active events for subscriptions %s", subscriptionId.toString()));
                        }
                        existingCancelId = cur.getId();
                    }
                }

                if (existingCancelId != null) {
                    dao.unactiveEvent(existingCancelId.toString(), context);
                    String deactivatedEventId = existingCancelId.toString();

                    List<String> eventIds = new ArrayList<String>();
                    for (final EntitlementEvent cur : uncancelEvents) {
                        dao.insertEvent(cur, context);
                        eventIds.add(cur.getId().toString()); // gather event ids for batch insert into audit log
                        recordFutureNotificationFromTransaction(dao,
                                cur.getEffectiveDate(),
                                new NotificationKey() {
                                    @Override
                                    public String toString() {
                                        return cur.getId().toString();
                                    }
                                });
                    }

                    AuditSqlDao auditSqlDao = dao.become(AuditSqlDao.class);
                    auditSqlDao.insertAuditFromTransaction(ENTITLEMENT_EVENTS_TABLE_NAME, deactivatedEventId, ChangeType.UPDATE, context);
                    auditSqlDao.insertAuditFromTransaction(ENTITLEMENT_EVENTS_TABLE_NAME, eventIds, ChangeType.INSERT, context);
                }
                return null;
            }
        });
    }

    @Override
    public void changePlan(final UUID subscriptionId, final List<EntitlementEvent> changeEvents, final CallContext context) {
        eventsDao.inTransaction(new Transaction<Void, EventSqlDao>() {
            @Override
            public Void inTransaction(EventSqlDao dao, TransactionStatus status) throws Exception {
                cancelNextChangeEventFromTransaction(subscriptionId, dao, context);
                cancelNextPhaseEventFromTransaction(subscriptionId, dao, context);

                List<String> eventIds = new ArrayList<String>();
                for (final EntitlementEvent cur : changeEvents) {
                    dao.insertEvent(cur, context);
                    eventIds.add(cur.getId().toString()); // gather event ids for batch audit log insert

                    recordFutureNotificationFromTransaction(dao,
                            cur.getEffectiveDate(),
                            new NotificationKey() {
                                @Override
                                public String toString() {
                                    return cur.getId().toString();
                                }
                            });
                }

                AuditSqlDao auditSqlDao = dao.become(AuditSqlDao.class);
                auditSqlDao.insertAuditFromTransaction(ENTITLEMENT_EVENTS_TABLE_NAME, eventIds, ChangeType.INSERT, context);
                return null;
            }
        });
    }

    private void cancelNextPhaseEventFromTransaction(final UUID subscriptionId, final EventSqlDao dao, final CallContext context) {
        cancelFutureEventFromTransaction(subscriptionId, dao, EventType.PHASE, null, context);
    }

    private void cancelNextChangeEventFromTransaction(final UUID subscriptionId, final EventSqlDao dao, final CallContext context) {
        cancelFutureEventFromTransaction(subscriptionId, dao, EventType.API_USER, ApiEventType.CHANGE, context);
    }

    private void cancelNextCancelEventFromTransaction(final UUID subscriptionId, final EventSqlDao dao, final CallContext context) {
        cancelFutureEventFromTransaction(subscriptionId, dao, EventType.API_USER, ApiEventType.CANCEL, context);
    }

    private void cancelFutureEventFromTransaction(final UUID subscriptionId, final EventSqlDao dao,
                                                  final EventType type, @Nullable final ApiEventType apiType,
                                                  final CallContext context) {

        UUID futureEventId = null;
        Date now = clock.getUTCNow().toDate();
        List<EntitlementEvent> events = dao.getFutureActiveEventForSubscription(subscriptionId.toString(), now);
        for (EntitlementEvent cur : events) {
            if (cur.getType() == type &&
                    (apiType == null || apiType == ((ApiEvent) cur).getEventType() )) {
                if (futureEventId != null) {
                    throw new EntitlementError(
                            String.format("Found multiple future events for type %s for subscriptions %s",
                                    type, subscriptionId.toString()));
                }
                futureEventId = cur.getId();
            }
        }

        if (futureEventId != null) {
            dao.unactiveEvent(futureEventId.toString(), context);

            AuditSqlDao auditSqlDao = dao.become(AuditSqlDao.class);
            auditSqlDao.insertAuditFromTransaction(ENTITLEMENT_EVENTS_TABLE_NAME, futureEventId.toString(), ChangeType.UPDATE, context);
        }
    }

    private void updateCustomFieldsFromTransaction(final SubscriptionSqlDao transactionalDao,
                                                   final SubscriptionData subscription,
                                                   final CallContext context) {
        customFieldDao.saveFields(transactionalDao, subscription.getId(), subscription.getObjectName(), subscription.getFieldList(), context);
    }

    private Subscription buildSubscription(final SubscriptionFactory factory, final Subscription input) {
        if (input == null) {
            return null;
        }
        List<Subscription> bundleInput = new ArrayList<Subscription>();
        if (input.getCategory() == ProductCategory.ADD_ON) {
            Subscription baseSubscription = getBaseSubscription(factory, input.getBundleId(), false);
            bundleInput.add(baseSubscription);
            bundleInput.add(input);
        } else {
            bundleInput.add(input);
        }
        List<Subscription> reloadedSubscriptions = buildBundleSubscriptions(factory, bundleInput);
        for (Subscription cur : reloadedSubscriptions) {
            if (cur.getId().equals(input.getId())) {
                return cur;
            }
         }
         throw new EntitlementError(String.format("Unexpected code path in buildSubscription"));
    }

    private List<Subscription> buildBundleSubscriptions(final SubscriptionFactory factory, final List<Subscription> input) {
        // Make sure BasePlan -- if exists-- is first
        Collections.sort(input, new Comparator<Subscription>() {
            @Override
            public int compare(Subscription o1, Subscription o2) {
                if (o1.getCategory() == ProductCategory.BASE) {
                    return -1;
                } else if (o2.getCategory() == ProductCategory.BASE) {
                    return 1;
                } else {
                    return o1.getStartDate().compareTo(o2.getStartDate());
                }
            }
        });

        EntitlementEvent futureBaseEvent = null;
                List<Subscription> result = new ArrayList<Subscription>(input.size());
        for (Subscription cur : input) {

            List<EntitlementEvent> events = eventsDao.getEventsForSubscription(cur.getId().toString());
            Subscription reloaded = factory.createSubscription(new SubscriptionBuilder((SubscriptionData) cur), events);

            switch (cur.getCategory()) {
            case BASE:
                Collection<EntitlementEvent> futureApiEvents = Collections2.filter(events, new Predicate<EntitlementEvent>() {
                    @Override
                    public boolean apply(EntitlementEvent input) {
                        return (input.getEffectiveDate().isAfter(clock.getUTCNow()) &&
                                ((input instanceof ApiEventCancel) || (input instanceof ApiEventChange)));
                    }
                });
                futureBaseEvent = (futureApiEvents.size() == 0) ? null : futureApiEvents.iterator().next();
                break;

            case ADD_ON:
                Plan targetAddOnPlan = reloaded.getCurrentPlan();
                String baseProductName = (futureBaseEvent instanceof ApiEventChange) ?
                        ((ApiEventChange) futureBaseEvent).getEventPlan() : null;

                boolean createCancelEvent = (futureBaseEvent != null) &&
                    ((futureBaseEvent instanceof ApiEventCancel) ||
                            ((! addonUtils.isAddonAvailable(baseProductName, futureBaseEvent.getEffectiveDate(), targetAddOnPlan)) ||
                                    (addonUtils.isAddonIncluded(baseProductName, futureBaseEvent.getEffectiveDate(), targetAddOnPlan))));

                if (createCancelEvent) {
                    DateTime now = clock.getUTCNow();
                    EntitlementEvent addOnCancelEvent = new ApiEventCancel(new ApiEventBuilder()
                    .setSubscriptionId(reloaded.getId())
                    .setActiveVersion(((SubscriptionData) reloaded).getActiveVersion())
                    .setProcessedDate(now)
                    .setEffectiveDate(futureBaseEvent.getEffectiveDate())
                    .setRequestedDate(now)
                    // This event is only there to indicate the ADD_ON is future canceled, but it is not there
                    // on disk until the base plan cancellation becomes effective
                    .setFromDisk(false));

                    events.add(addOnCancelEvent);
                    // Finally reload subscription with full set of events
                    reloaded = factory.createSubscription(new SubscriptionBuilder((SubscriptionData) cur), events);
                }
                break;
            default:
                break;
            }
            loadCustomFields((SubscriptionData) reloaded);
            result.add(reloaded);
        }
        return result;
    }

    @Override
    public void migrate(final UUID accountId, final AccountMigrationData accountData, final CallContext context) {

        eventsDao.inTransaction(new Transaction<Void, EventSqlDao>() {

            @Override
            public Void inTransaction(EventSqlDao transEventDao,
                    TransactionStatus status) throws Exception {

                SubscriptionSqlDao transSubDao = transEventDao.become(SubscriptionSqlDao.class);
                BundleSqlDao transBundleDao = transEventDao.become(BundleSqlDao.class);

                List<String> bundleIds = new ArrayList<String>();
                List<String> subscriptionIds = new ArrayList<String>();
                List<String> eventIds = new ArrayList<String>();

                for (BundleMigrationData curBundle : accountData.getData()) {
                    SubscriptionBundleData bundleData = curBundle.getData();

                    for (SubscriptionMigrationData curSubscription : curBundle.getSubscriptions()) {

                        SubscriptionData subData = curSubscription.getData();
                        for (final EntitlementEvent curEvent : curSubscription.getInitialEvents()) {
                            transEventDao.insertEvent(curEvent, context);
                            eventIds.add(curEvent.getId().toString()); // gather event ids for batch audit

                            recordFutureNotificationFromTransaction(transEventDao,
                                    curEvent.getEffectiveDate(),
                                    new NotificationKey() {
                                @Override
                                public String toString() {
                                    return curEvent.getId().toString();
                                }
                            });
                        }
                        transSubDao.insertSubscription(subData, context);
                        subscriptionIds.add(subData.getId().toString()); // gather subscription ids for batch audit
                    }
                    transBundleDao.insertBundle(bundleData, context);
                    bundleIds.add(bundleData.getId().toString()); // gather bundle ids for batch audit
                }

                // add audit records for bundles, subscriptions, and events
                AuditSqlDao auditSqlDao = transBundleDao.become(AuditSqlDao.class);
                auditSqlDao.insertAuditFromTransaction(SUBSCRIPTIONS_TABLE_NAME, subscriptionIds, ChangeType.INSERT, context);
                auditSqlDao.insertAuditFromTransaction(BUNDLES_TABLE_NAME, bundleIds, ChangeType.INSERT, context);
                auditSqlDao.insertAuditFromTransaction(ENTITLEMENT_EVENTS_TABLE_NAME, eventIds, ChangeType.INSERT, context);

                return null;
            }
        });
    }


    private Subscription getBaseSubscription(final SubscriptionFactory factory, final UUID bundleId, boolean rebuildSubscription) {
        List<Subscription> subscriptions = subscriptionsDao.getSubscriptionsFromBundleId(bundleId.toString());
        for (Subscription cur : subscriptions) {
            if (cur.getCategory() == ProductCategory.BASE) {
                return  rebuildSubscription ? buildSubscription(factory, cur) : cur;
            }
        }
        return null;
    }

    private void recordFutureNotificationFromTransaction(final Transmogrifier transactionalDao, final DateTime effectiveDate, final NotificationKey notificationKey) {
        try {
            NotificationQueue subscriptionEventQueue = notificationQueueService.getNotificationQueue(Engine.ENTITLEMENT_SERVICE_NAME,
                Engine.NOTIFICATION_QUEUE_NAME);
            subscriptionEventQueue.recordFutureNotificationFromTransaction(transactionalDao, effectiveDate, notificationKey);
        } catch (NoSuchNotificationQueue e) {
            throw new RuntimeException(e);
        }
    }

    @Override
    public void saveCustomFields(final SubscriptionData subscription, final CallContext context) {
        subscriptionsDao.inTransaction(new Transaction<Void, SubscriptionSqlDao>() {
            @Override
            public Void inTransaction(SubscriptionSqlDao transactionalDao,
                    TransactionStatus status) throws Exception {
                updateCustomFieldsFromTransaction(transactionalDao, subscription, context);
                return null;
            }
        });
    }

    private void loadCustomFields(final SubscriptionData subscription) {
        CustomFieldSqlDao customFieldSqlDao = subscriptionsDao.become(CustomFieldSqlDao.class);
        List<CustomField> fields = customFieldSqlDao.load(subscription.getId().toString(), subscription.getObjectName());
        subscription.clearFields();
        if (fields != null) {
            subscription.setFields(fields);
        }
    }
>>>>>>> 2f8a8636
}<|MERGE_RESOLUTION|>--- conflicted
+++ resolved
@@ -73,546 +73,7 @@
 import javax.annotation.Nullable;
 
 public class EntitlementSqlDao implements EntitlementDao {
-<<<<<<< HEAD
-	private final static Logger log = LoggerFactory.getLogger(EntitlementSqlDao.class);
-	public static final String ENTITLEMENT_EVENTS_TABLE_NAME = "entitlement_events";
-	public static final String BUNDLES_TABLE_NAME = "bundles";
-	public static final String SUBSCRIPTIONS_TABLE_NAME = "subscriptions";
-
-	private final Clock clock;
-	private final SubscriptionSqlDao subscriptionsDao;
-	private final BundleSqlDao bundlesDao;
-	private final EventSqlDao eventsDao;
-	private final NotificationQueueService notificationQueueService;
-	private final AddonUtils addonUtils;
-	private final CustomFieldDao customFieldDao;
-
-	//
-	// We are not injecting SubscriptionFactory since that creates circular dependencies--
-	// Guice would still work, but this is playing with fire.
-	//
-	// Instead that factory passed through API top to bottom for the call where is it needed-- where we returned fully rehydrated Subscriptions
-	//
-	@Inject
-	public EntitlementSqlDao(final IDBI dbi, final Clock clock,
-			final AddonUtils addonUtils, final NotificationQueueService notificationQueueService,
-			final CustomFieldDao customFieldDao) {
-		this.clock = clock;
-		this.subscriptionsDao = dbi.onDemand(SubscriptionSqlDao.class);
-		this.eventsDao = dbi.onDemand(EventSqlDao.class);
-		this.bundlesDao = dbi.onDemand(BundleSqlDao.class);
-		this.notificationQueueService = notificationQueueService;
-		this.addonUtils = addonUtils;
-		this.customFieldDao = customFieldDao;
-	}
-
-	@Override
-	public SubscriptionBundle getSubscriptionBundleFromKey(final String bundleKey) {
-		return bundlesDao.getBundleFromKey(bundleKey);
-	}
-
-	@Override
-	public List<SubscriptionBundle> getSubscriptionBundleForAccount(
-			final UUID accountId) {
-		return bundlesDao.getBundleFromAccount(accountId.toString());
-	}
-
-	@Override
-	public SubscriptionBundle getSubscriptionBundleFromId(final UUID bundleId) {
-		return bundlesDao.getBundleFromId(bundleId.toString());
-	}
-
-	@Override
-	public SubscriptionBundle createSubscriptionBundle(final SubscriptionBundleData bundle, final CallContext context) {
-		return bundlesDao.inTransaction(new Transaction<SubscriptionBundle, BundleSqlDao>() {
-			@Override
-			public SubscriptionBundle inTransaction(BundleSqlDao bundlesDao, TransactionStatus status) {
-				bundlesDao.insertBundle(bundle);
-
-				AuditSqlDao auditSqlDao = bundlesDao.become(AuditSqlDao.class);
-				String bundleId = bundle.getId().toString();
-				auditSqlDao.insertAuditFromTransaction(BUNDLES_TABLE_NAME, bundleId, ChangeType.INSERT, context);
-
-				return bundle;
-			}
-		});
-	}
-
-	@Override
-	public UUID getAccountIdFromSubscriptionId(final UUID subscriptionId) {
-		Subscription subscription = subscriptionsDao.getSubscriptionFromId(subscriptionId.toString());
-		if (subscription == null) {
-			log.error(String.format(ErrorCode.ENT_INVALID_SUBSCRIPTION_ID.getFormat(), subscriptionId.toString()));
-			return null;
-		}
-
-		UUID bundleId = subscription.getBundleId();
-		if (bundleId == null) {
-			log.error(String.format(ErrorCode.ENT_GET_NO_BUNDLE_FOR_SUBSCRIPTION.getFormat(), subscriptionId.toString()));
-			return null;
-		}
-
-		SubscriptionBundle bundle = bundlesDao.getBundleFromId(bundleId.toString());
-		if (bundle == null) {
-			log.error(String.format(ErrorCode.ENT_GET_INVALID_BUNDLE_ID.getFormat(), bundleId.toString()));
-			return null;
-		}
-
-		return bundle.getAccountId();
-	}
-
-	@Override
-	public Subscription getBaseSubscription(final SubscriptionFactory factory, final UUID bundleId) {
-		return getBaseSubscription(factory, bundleId, true);
-	}
-
-	@Override
-	public Subscription getSubscriptionFromId(final SubscriptionFactory factory, final UUID subscriptionId) {
-		return buildSubscription(factory, subscriptionsDao.getSubscriptionFromId(subscriptionId.toString()));
-	}
-
-	@Override
-	public List<Subscription> getSubscriptions(final SubscriptionFactory factory, final UUID bundleId) {
-		return buildBundleSubscriptions(factory, subscriptionsDao.getSubscriptionsFromBundleId(bundleId.toString()));
-	}
-
-	@Override
-	public List<Subscription> getSubscriptionsForKey(final SubscriptionFactory factory, final String bundleKey) {
-		SubscriptionBundle bundle =  bundlesDao.getBundleFromKey(bundleKey);
-		if (bundle == null) {
-			return Collections.emptyList();
-		}
-		return getSubscriptions(factory, bundle.getId());
-	}
-
-	@Override
-	public void updateSubscription(final SubscriptionData subscription, final CallContext context) {
-
-		final Date ctd = (subscription.getChargedThroughDate() != null)  ? subscription.getChargedThroughDate().toDate() : null;
-		final Date ptd = (subscription.getPaidThroughDate() != null)  ? subscription.getPaidThroughDate().toDate() : null;
-
-		subscriptionsDao.inTransaction(new Transaction<Void, SubscriptionSqlDao>() {
-			@Override
-			public Void inTransaction(SubscriptionSqlDao transactionalDao,
-					TransactionStatus status) throws Exception {
-				transactionalDao.updateSubscription(subscription.getId().toString(), subscription.getActiveVersion(), ctd, ptd, context);
-
-				AuditSqlDao auditSqlDao = transactionalDao.become(AuditSqlDao.class);
-				String subscriptionId = subscription.getId().toString();
-				auditSqlDao.insertAuditFromTransaction(SUBSCRIPTIONS_TABLE_NAME, subscriptionId, ChangeType.UPDATE, context);
-				return null;
-			}
-		});
-	}
-
-	@Override
-	public void createNextPhaseEvent(final UUID subscriptionId, final EntitlementEvent nextPhase, final CallContext context) {
-		eventsDao.inTransaction(new Transaction<Void, EventSqlDao>() {
-			@Override
-			public Void inTransaction(EventSqlDao dao,
-					TransactionStatus status) throws Exception {
-				cancelNextPhaseEventFromTransaction(subscriptionId, dao, context);
-				dao.insertEvent(nextPhase);
-				AuditSqlDao auditSqlDao = dao.become(AuditSqlDao.class);
-				auditSqlDao.insertAuditFromTransaction(ENTITLEMENT_EVENTS_TABLE_NAME, nextPhase.getId().toString(), ChangeType.INSERT, context);
-
-				recordFutureNotificationFromTransaction(dao,
-						nextPhase.getEffectiveDate(),
-						new EntitlementNotificationKey(nextPhase.getId()));
-				return null;
-			}
-		});
-	}
-
-	@Override
-	public EntitlementEvent getEventById(UUID eventId) {
-		return eventsDao.getEventById(eventId.toString());
-	}
-
-	@Override
-	public List<EntitlementEvent> getEventsForSubscription(UUID subscriptionId) {
-		return eventsDao.getEventsForSubscription(subscriptionId.toString());
-	}
-
-	@Override
-	public List<EntitlementEvent> getPendingEventsForSubscription(UUID subscriptionId) {
-		Date now = clock.getUTCNow().toDate();
-		return eventsDao.getFutureActiveEventForSubscription(subscriptionId.toString(), now);
-	}
-
-	@Override
-	public void createSubscription(final SubscriptionData subscription,
-			final List<EntitlementEvent> initialEvents, final CallContext context) {
-
-		subscriptionsDao.inTransaction(new Transaction<Void, SubscriptionSqlDao>() {
-
-			@Override
-			public Void inTransaction(SubscriptionSqlDao dao,
-					TransactionStatus status) throws Exception {
-
-				dao.insertSubscription(subscription, context);
-				// STEPH batch as well
-				EventSqlDao eventsDaoFromSameTransaction = dao.become(EventSqlDao.class);
-				List<String> eventIds = new ArrayList<String>();
-
-				for (final EntitlementEvent cur : initialEvents) {
-					eventsDaoFromSameTransaction.insertEvent(cur);
-					eventIds.add(cur.getId().toString()); // collect ids for batch audit log insert
-					recordFutureNotificationFromTransaction(dao,
-							cur.getEffectiveDate(),
-							new EntitlementNotificationKey(cur.getId()));
-				}
-
-				AuditSqlDao auditSqlDao = dao.become(AuditSqlDao.class);
-				auditSqlDao.insertAuditFromTransaction(ENTITLEMENT_EVENTS_TABLE_NAME, eventIds, ChangeType.INSERT, context);
-				return null;
-			}
-		});
-	}
-
-	@Override
-	public void recreateSubscription(final UUID subscriptionId,
-			final List<EntitlementEvent> recreateEvents, final CallContext context) {
-
-		eventsDao.inTransaction(new Transaction<Void, EventSqlDao>() {
-			@Override
-			public Void inTransaction(EventSqlDao dao,
-					TransactionStatus status) throws Exception {
-
-				List<String> eventIds = new ArrayList<String>();
-				for (final EntitlementEvent cur : recreateEvents) {
-					dao.insertEvent(cur);
-					eventIds.add(cur.getId().toString()); // gather event ids for batch audit insert
-					recordFutureNotificationFromTransaction(dao,
-							cur.getEffectiveDate(),
-							new EntitlementNotificationKey(cur.getId()));
-				}
-
-				AuditSqlDao auditSqlDao = dao.become(AuditSqlDao.class);
-				auditSqlDao.insertAuditFromTransaction(ENTITLEMENT_EVENTS_TABLE_NAME, eventIds, ChangeType.INSERT, context);
-				return null;
-			}
-		});
-	}
-
-	@Override
-	public void cancelSubscription(final UUID subscriptionId, final EntitlementEvent cancelEvent, final CallContext context, final int seqId) {
-
-		eventsDao.inTransaction(new Transaction<Void, EventSqlDao>() {
-			@Override
-			public Void inTransaction(EventSqlDao dao,
-					TransactionStatus status) throws Exception {
-				cancelNextCancelEventFromTransaction(subscriptionId, dao, context);
-				cancelNextChangeEventFromTransaction(subscriptionId, dao, context);
-				cancelNextPhaseEventFromTransaction(subscriptionId, dao, context);
-				dao.insertEvent(cancelEvent);
-				AuditSqlDao auditSqlDao = dao.become(AuditSqlDao.class);
-				String cancelEventId = cancelEvent.getId().toString();
-				auditSqlDao.insertAuditFromTransaction(ENTITLEMENT_EVENTS_TABLE_NAME, cancelEventId, ChangeType.INSERT, context);
-
-				recordFutureNotificationFromTransaction(dao,
-						cancelEvent.getEffectiveDate(),
-						new EntitlementNotificationKey(cancelEvent.getId(), seqId));
-				return null;
-			}
-		});
-	}
-
-	@Override
-	public void uncancelSubscription(final UUID subscriptionId, final List<EntitlementEvent> uncancelEvents, final CallContext context) {
-
-		eventsDao.inTransaction(new Transaction<Void, EventSqlDao>() {
-
-			@Override
-			public Void inTransaction(EventSqlDao dao,
-					TransactionStatus status) throws Exception {
-
-				UUID existingCancelId = null;
-				Date now = clock.getUTCNow().toDate();
-				List<EntitlementEvent> events = dao.getFutureActiveEventForSubscription(subscriptionId.toString(), now);
-
-				for (EntitlementEvent cur : events) {
-					if (cur.getType() == EventType.API_USER && ((ApiEvent) cur).getEventType() == ApiEventType.CANCEL) {
-						if (existingCancelId != null) {
-							throw new EntitlementError(String.format("Found multiple cancel active events for subscriptions %s", subscriptionId.toString()));
-						}
-						existingCancelId = cur.getId();
-					}
-				}
-
-				if (existingCancelId != null) {
-					dao.unactiveEvent(existingCancelId.toString(), now);
-					String deactivatedEventId = existingCancelId.toString();
-
-					List<String> eventIds = new ArrayList<String>();
-					for (final EntitlementEvent cur : uncancelEvents) {
-						dao.insertEvent(cur);
-						eventIds.add(cur.getId().toString()); // gather event ids for batch insert into audit log
-						recordFutureNotificationFromTransaction(dao,
-								cur.getEffectiveDate(),
-								new EntitlementNotificationKey(cur.getId()));
-					}
-
-					AuditSqlDao auditSqlDao = dao.become(AuditSqlDao.class);
-					auditSqlDao.insertAuditFromTransaction(ENTITLEMENT_EVENTS_TABLE_NAME, deactivatedEventId, ChangeType.UPDATE, context);
-					auditSqlDao.insertAuditFromTransaction(ENTITLEMENT_EVENTS_TABLE_NAME, eventIds, ChangeType.INSERT, context);
-				}
-				return null;
-			}
-		});
-	}
-
-	@Override
-	public void changePlan(final UUID subscriptionId, final List<EntitlementEvent> changeEvents, final CallContext context) {
-		eventsDao.inTransaction(new Transaction<Void, EventSqlDao>() {
-			@Override
-			public Void inTransaction(EventSqlDao dao, TransactionStatus status) throws Exception {
-				cancelNextChangeEventFromTransaction(subscriptionId, dao, context);
-				cancelNextPhaseEventFromTransaction(subscriptionId, dao, context);
-
-				List<String> eventIds = new ArrayList<String>();
-				for (final EntitlementEvent cur : changeEvents) {
-					dao.insertEvent(cur);
-					eventIds.add(cur.getId().toString()); // gather event ids for batch audit log insert
-
-					recordFutureNotificationFromTransaction(dao,
-							cur.getEffectiveDate(),
-							new EntitlementNotificationKey(cur.getId()));
-				}
-
-				AuditSqlDao auditSqlDao = dao.become(AuditSqlDao.class);
-				auditSqlDao.insertAuditFromTransaction(ENTITLEMENT_EVENTS_TABLE_NAME, eventIds, ChangeType.INSERT, context);
-				return null;
-			}
-		});
-	}
-
-	private void cancelNextPhaseEventFromTransaction(final UUID subscriptionId, final EventSqlDao dao, final CallContext context) {
-		cancelFutureEventFromTransaction(subscriptionId, dao, EventType.PHASE, null, context);
-	}
-
-	private void cancelNextChangeEventFromTransaction(final UUID subscriptionId, final EventSqlDao dao, final CallContext context) {
-		cancelFutureEventFromTransaction(subscriptionId, dao, EventType.API_USER, ApiEventType.CHANGE, context);
-	}
-
-	private void cancelNextCancelEventFromTransaction(final UUID subscriptionId, final EventSqlDao dao, final CallContext context) {
-		cancelFutureEventFromTransaction(subscriptionId, dao, EventType.API_USER, ApiEventType.CANCEL, context);
-	}
-
-	private void cancelFutureEventFromTransaction(final UUID subscriptionId, final EventSqlDao dao,
-			final EventType type, @Nullable final ApiEventType apiType,
-			final CallContext context) {
-
-		UUID futureEventId = null;
-		Date now = clock.getUTCNow().toDate();
-		List<EntitlementEvent> events = dao.getFutureActiveEventForSubscription(subscriptionId.toString(), now);
-		for (EntitlementEvent cur : events) {
-			if (cur.getType() == type &&
-					(apiType == null || apiType == ((ApiEvent) cur).getEventType() )) {
-				if (futureEventId != null) {
-					throw new EntitlementError(
-							String.format("Found multiple future events for type %s for subscriptions %s",
-									type, subscriptionId.toString()));
-				}
-				futureEventId = cur.getId();
-			}
-		}
-
-		if (futureEventId != null) {
-			dao.unactiveEvent(futureEventId.toString(), now);
-
-			AuditSqlDao auditSqlDao = dao.become(AuditSqlDao.class);
-			auditSqlDao.insertAuditFromTransaction(ENTITLEMENT_EVENTS_TABLE_NAME, futureEventId.toString(), ChangeType.UPDATE, context);
-		}
-	}
-
-	private void updateCustomFieldsFromTransaction(final SubscriptionSqlDao transactionalDao,
-			final SubscriptionData subscription,
-			final CallContext context) {
-		customFieldDao.saveFields(transactionalDao, subscription.getId(), subscription.getObjectName(), subscription.getFieldList(), context);
-	}
-
-	private Subscription buildSubscription(final SubscriptionFactory factory, final Subscription input) {
-		if (input == null) {
-			return null;
-		}
-		List<Subscription> bundleInput = new ArrayList<Subscription>();
-		if (input.getCategory() == ProductCategory.ADD_ON) {
-			Subscription baseSubscription = getBaseSubscription(factory, input.getBundleId(), false);
-			bundleInput.add(baseSubscription);
-			bundleInput.add(input);
-		} else {
-			bundleInput.add(input);
-		}
-		List<Subscription> reloadedSubscriptions = buildBundleSubscriptions(factory, bundleInput);
-		for (Subscription cur : reloadedSubscriptions) {
-			if (cur.getId().equals(input.getId())) {
-				return cur;
-			}
-		}
-		throw new EntitlementError(String.format("Unexpected code path in buildSubscription"));
-	}
-
-	private List<Subscription> buildBundleSubscriptions(final SubscriptionFactory factory, final List<Subscription> input) {
-		// Make sure BasePlan -- if exists-- is first
-		Collections.sort(input, new Comparator<Subscription>() {
-			@Override
-			public int compare(Subscription o1, Subscription o2) {
-				if (o1.getCategory() == ProductCategory.BASE) {
-					return -1;
-				} else if (o2.getCategory() == ProductCategory.BASE) {
-					return 1;
-				} else {
-					return o1.getStartDate().compareTo(o2.getStartDate());
-				}
-			}
-		});
-
-		EntitlementEvent futureBaseEvent = null;
-		List<Subscription> result = new ArrayList<Subscription>(input.size());
-		for (Subscription cur : input) {
-
-			List<EntitlementEvent> events = eventsDao.getEventsForSubscription(cur.getId().toString());
-			Subscription reloaded = factory.createSubscription(new SubscriptionBuilder((SubscriptionData) cur), events);
-
-			switch (cur.getCategory()) {
-			case BASE:
-				Collection<EntitlementEvent> futureApiEvents = Collections2.filter(events, new Predicate<EntitlementEvent>() {
-					@Override
-					public boolean apply(EntitlementEvent input) {
-						return (input.getEffectiveDate().isAfter(clock.getUTCNow()) &&
-								((input instanceof ApiEventCancel) || (input instanceof ApiEventChange)));
-					}
-				});
-				futureBaseEvent = (futureApiEvents.size() == 0) ? null : futureApiEvents.iterator().next();
-				break;
-
-			case ADD_ON:
-				Plan targetAddOnPlan = reloaded.getCurrentPlan();
-				String baseProductName = (futureBaseEvent instanceof ApiEventChange) ?
-						((ApiEventChange) futureBaseEvent).getEventPlan() : null;
-
-						boolean createCancelEvent = (futureBaseEvent != null) &&
-						((futureBaseEvent instanceof ApiEventCancel) ||
-								((! addonUtils.isAddonAvailable(baseProductName, futureBaseEvent.getEffectiveDate(), targetAddOnPlan)) ||
-										(addonUtils.isAddonIncluded(baseProductName, futureBaseEvent.getEffectiveDate(), targetAddOnPlan))));
-
-						if (createCancelEvent) {
-							DateTime now = clock.getUTCNow();
-							EntitlementEvent addOnCancelEvent = new ApiEventCancel(new ApiEventBuilder()
-							.setSubscriptionId(reloaded.getId())
-							.setActiveVersion(((SubscriptionData) reloaded).getActiveVersion())
-							.setProcessedDate(now)
-							.setEffectiveDate(futureBaseEvent.getEffectiveDate())
-							.setRequestedDate(now)
-							// This event is only there to indicate the ADD_ON is future canceled, but it is not there
-							// on disk until the base plan cancellation becomes effective
-							.setFromDisk(false));
-
-							events.add(addOnCancelEvent);
-							// Finally reload subscription with full set of events
-							reloaded = factory.createSubscription(new SubscriptionBuilder((SubscriptionData) cur), events);
-						}
-						break;
-			default:
-				break;
-			}
-			loadCustomFields((SubscriptionData) reloaded);
-			result.add(reloaded);
-		}
-		return result;
-	}
-
-	@Override
-	public void migrate(final UUID accountId, final AccountMigrationData accountData, final CallContext context) {
-
-		eventsDao.inTransaction(new Transaction<Void, EventSqlDao>() {
-
-			@Override
-			public Void inTransaction(EventSqlDao transEventDao,
-					TransactionStatus status) throws Exception {
-
-				SubscriptionSqlDao transSubDao = transEventDao.become(SubscriptionSqlDao.class);
-				BundleSqlDao transBundleDao = transEventDao.become(BundleSqlDao.class);
-
-				List<String> bundleIds = new ArrayList<String>();
-				List<String> subscriptionIds = new ArrayList<String>();
-				List<String> eventIds = new ArrayList<String>();
-
-				for (BundleMigrationData curBundle : accountData.getData()) {
-					SubscriptionBundleData bundleData = curBundle.getData();
-
-					for (SubscriptionMigrationData curSubscription : curBundle.getSubscriptions()) {
-
-						SubscriptionData subData = curSubscription.getData();
-						for (final EntitlementEvent curEvent : curSubscription.getInitialEvents()) {
-							transEventDao.insertEvent(curEvent);
-							eventIds.add(curEvent.getId().toString()); // gather event ids for batch audit
-
-							recordFutureNotificationFromTransaction(transEventDao,
-									curEvent.getEffectiveDate(),
-									new EntitlementNotificationKey(curEvent.getId()));
-						}
-						transSubDao.insertSubscription(subData, context);
-						subscriptionIds.add(subData.getId().toString()); // gather subscription ids for batch audit
-					}
-					transBundleDao.insertBundle(bundleData);
-					bundleIds.add(bundleData.getId().toString()); // gather bundle ids for batch audit
-				}
-
-				// add audit records for bundles, subscriptions, and events
-				AuditSqlDao auditSqlDao = transBundleDao.become(AuditSqlDao.class);
-				auditSqlDao.insertAuditFromTransaction(SUBSCRIPTIONS_TABLE_NAME, subscriptionIds, ChangeType.INSERT, context);
-				auditSqlDao.insertAuditFromTransaction(BUNDLES_TABLE_NAME, bundleIds, ChangeType.INSERT, context);
-				auditSqlDao.insertAuditFromTransaction(ENTITLEMENT_EVENTS_TABLE_NAME, eventIds, ChangeType.INSERT, context);
-
-				return null;
-			}
-		});
-	}
-
-
-	private Subscription getBaseSubscription(final SubscriptionFactory factory, final UUID bundleId, boolean rebuildSubscription) {
-		List<Subscription> subscriptions = subscriptionsDao.getSubscriptionsFromBundleId(bundleId.toString());
-		for (Subscription cur : subscriptions) {
-			if (cur.getCategory() == ProductCategory.BASE) {
-				return  rebuildSubscription ? buildSubscription(factory, cur) : cur;
-			}
-		}
-		return null;
-	}
-
-	private void recordFutureNotificationFromTransaction(final Transmogrifier transactionalDao, final DateTime effectiveDate, final NotificationKey notificationKey) {
-		try {
-			NotificationQueue subscriptionEventQueue = notificationQueueService.getNotificationQueue(Engine.ENTITLEMENT_SERVICE_NAME,
-					Engine.NOTIFICATION_QUEUE_NAME);
-			subscriptionEventQueue.recordFutureNotificationFromTransaction(transactionalDao, effectiveDate, notificationKey);
-		} catch (NoSuchNotificationQueue e) {
-			throw new RuntimeException(e);
-		}
-	}
-
-	@Override
-	public void saveCustomFields(final SubscriptionData subscription, final CallContext context) {
-		subscriptionsDao.inTransaction(new Transaction<Void, SubscriptionSqlDao>() {
-			@Override
-			public Void inTransaction(SubscriptionSqlDao transactionalDao,
-					TransactionStatus status) throws Exception {
-				updateCustomFieldsFromTransaction(transactionalDao, subscription, context);
-				return null;
-			}
-		});
-	}
-
-	private void loadCustomFields(final SubscriptionData subscription) {
-		CustomFieldSqlDao customFieldSqlDao = subscriptionsDao.become(CustomFieldSqlDao.class);
-		List<CustomField> fields = customFieldSqlDao.load(subscription.getId().toString(), subscription.getObjectName());
-		subscription.clearFields();
-		if (fields != null) {
-			subscription.setFields(fields);
-		}
-	}
-=======
+
     private final static Logger log = LoggerFactory.getLogger(EntitlementSqlDao.class);
     public static final String ENTITLEMENT_EVENTS_TABLE_NAME = "entitlement_events";
     public static final String BUNDLES_TABLE_NAME = "bundles";
@@ -625,7 +86,7 @@
     private final NotificationQueueService notificationQueueService;
     private final AddonUtils addonUtils;
     private final CustomFieldDao customFieldDao;
-    
+
     //
     // We are not injecting SubscriptionFactory since that creates circular dependencies--
     // Guice would still work, but this is playing with fire.
@@ -634,8 +95,8 @@
     //
     @Inject
     public EntitlementSqlDao(final IDBI dbi, final Clock clock,
-                             final AddonUtils addonUtils, final NotificationQueueService notificationQueueService,
-                             final CustomFieldDao customFieldDao) {
+            final AddonUtils addonUtils, final NotificationQueueService notificationQueueService,
+            final CustomFieldDao customFieldDao) {
         this.clock = clock;
         this.subscriptionsDao = dbi.onDemand(SubscriptionSqlDao.class);
         this.eventsDao = dbi.onDemand(EventSqlDao.class);
@@ -757,12 +218,7 @@
 
                 recordFutureNotificationFromTransaction(dao,
                         nextPhase.getEffectiveDate(),
-                        new NotificationKey() {
-                            @Override
-                            public String toString() {
-                                return nextPhase.getId().toString();
-                            }
-                        });
+                        new EntitlementNotificationKey(nextPhase.getId()));
                 return null;
             }
         });
@@ -804,12 +260,7 @@
                     eventIds.add(cur.getId().toString()); // collect ids for batch audit log insert
                     recordFutureNotificationFromTransaction(dao,
                             cur.getEffectiveDate(),
-                            new NotificationKey() {
-                                @Override
-                                public String toString() {
-                                    return cur.getId().toString();
-                                }
-                            });
+                            new EntitlementNotificationKey(cur.getId()));
                 }
 
                 AuditSqlDao auditSqlDao = dao.become(AuditSqlDao.class);
@@ -834,12 +285,8 @@
                     eventIds.add(cur.getId().toString()); // gather event ids for batch audit insert
                     recordFutureNotificationFromTransaction(dao,
                             cur.getEffectiveDate(),
-                            new NotificationKey() {
-                                @Override
-                                public String toString() {
-                                    return cur.getId().toString();
-                                }
-                            });
+                            new EntitlementNotificationKey(cur.getId()));
+
                 }
 
                 AuditSqlDao auditSqlDao = dao.become(AuditSqlDao.class);
@@ -850,7 +297,7 @@
     }
 
     @Override
-    public void cancelSubscription(final UUID subscriptionId, final EntitlementEvent cancelEvent, final CallContext context) {
+    public void cancelSubscription(final UUID subscriptionId, final EntitlementEvent cancelEvent, final CallContext context, final int seqId) {
 
         eventsDao.inTransaction(new Transaction<Void, EventSqlDao>() {
             @Override
@@ -866,12 +313,7 @@
 
                 recordFutureNotificationFromTransaction(dao,
                         cancelEvent.getEffectiveDate(),
-                        new NotificationKey() {
-                            @Override
-                            public String toString() {
-                                return cancelEvent.getId().toString();
-                            }
-                        });
+                        new EntitlementNotificationKey(cancelEvent.getId(), seqId));
                 return null;
             }
         });
@@ -909,12 +351,7 @@
                         eventIds.add(cur.getId().toString()); // gather event ids for batch insert into audit log
                         recordFutureNotificationFromTransaction(dao,
                                 cur.getEffectiveDate(),
-                                new NotificationKey() {
-                                    @Override
-                                    public String toString() {
-                                        return cur.getId().toString();
-                                    }
-                                });
+                                new EntitlementNotificationKey(cur.getId()));
                     }
 
                     AuditSqlDao auditSqlDao = dao.become(AuditSqlDao.class);
@@ -941,12 +378,7 @@
 
                     recordFutureNotificationFromTransaction(dao,
                             cur.getEffectiveDate(),
-                            new NotificationKey() {
-                                @Override
-                                public String toString() {
-                                    return cur.getId().toString();
-                                }
-                            });
+                            new EntitlementNotificationKey(cur.getId()));
                 }
 
                 AuditSqlDao auditSqlDao = dao.become(AuditSqlDao.class);
@@ -969,8 +401,8 @@
     }
 
     private void cancelFutureEventFromTransaction(final UUID subscriptionId, final EventSqlDao dao,
-                                                  final EventType type, @Nullable final ApiEventType apiType,
-                                                  final CallContext context) {
+            final EventType type, @Nullable final ApiEventType apiType,
+            final CallContext context) {
 
         UUID futureEventId = null;
         Date now = clock.getUTCNow().toDate();
@@ -996,8 +428,8 @@
     }
 
     private void updateCustomFieldsFromTransaction(final SubscriptionSqlDao transactionalDao,
-                                                   final SubscriptionData subscription,
-                                                   final CallContext context) {
+            final SubscriptionData subscription,
+            final CallContext context) {
         customFieldDao.saveFields(transactionalDao, subscription.getId(), subscription.getObjectName(), subscription.getFieldList(), context);
     }
 
@@ -1018,8 +450,8 @@
             if (cur.getId().equals(input.getId())) {
                 return cur;
             }
-         }
-         throw new EntitlementError(String.format("Unexpected code path in buildSubscription"));
+        }
+        throw new EntitlementError(String.format("Unexpected code path in buildSubscription"));
     }
 
     private List<Subscription> buildBundleSubscriptions(final SubscriptionFactory factory, final List<Subscription> input) {
@@ -1038,7 +470,7 @@
         });
 
         EntitlementEvent futureBaseEvent = null;
-                List<Subscription> result = new ArrayList<Subscription>(input.size());
+        List<Subscription> result = new ArrayList<Subscription>(input.size());
         for (Subscription cur : input) {
 
             List<EntitlementEvent> events = eventsDao.getEventsForSubscription(cur.getId().toString());
@@ -1061,28 +493,28 @@
                 String baseProductName = (futureBaseEvent instanceof ApiEventChange) ?
                         ((ApiEventChange) futureBaseEvent).getEventPlan() : null;
 
-                boolean createCancelEvent = (futureBaseEvent != null) &&
-                    ((futureBaseEvent instanceof ApiEventCancel) ||
-                            ((! addonUtils.isAddonAvailable(baseProductName, futureBaseEvent.getEffectiveDate(), targetAddOnPlan)) ||
-                                    (addonUtils.isAddonIncluded(baseProductName, futureBaseEvent.getEffectiveDate(), targetAddOnPlan))));
-
-                if (createCancelEvent) {
-                    DateTime now = clock.getUTCNow();
-                    EntitlementEvent addOnCancelEvent = new ApiEventCancel(new ApiEventBuilder()
-                    .setSubscriptionId(reloaded.getId())
-                    .setActiveVersion(((SubscriptionData) reloaded).getActiveVersion())
-                    .setProcessedDate(now)
-                    .setEffectiveDate(futureBaseEvent.getEffectiveDate())
-                    .setRequestedDate(now)
-                    // This event is only there to indicate the ADD_ON is future canceled, but it is not there
-                    // on disk until the base plan cancellation becomes effective
-                    .setFromDisk(false));
-
-                    events.add(addOnCancelEvent);
-                    // Finally reload subscription with full set of events
-                    reloaded = factory.createSubscription(new SubscriptionBuilder((SubscriptionData) cur), events);
-                }
-                break;
+                        boolean createCancelEvent = (futureBaseEvent != null) &&
+                        ((futureBaseEvent instanceof ApiEventCancel) ||
+                                ((! addonUtils.isAddonAvailable(baseProductName, futureBaseEvent.getEffectiveDate(), targetAddOnPlan)) ||
+                                        (addonUtils.isAddonIncluded(baseProductName, futureBaseEvent.getEffectiveDate(), targetAddOnPlan))));
+
+                        if (createCancelEvent) {
+                            DateTime now = clock.getUTCNow();
+                            EntitlementEvent addOnCancelEvent = new ApiEventCancel(new ApiEventBuilder()
+                            .setSubscriptionId(reloaded.getId())
+                            .setActiveVersion(((SubscriptionData) reloaded).getActiveVersion())
+                            .setProcessedDate(now)
+                            .setEffectiveDate(futureBaseEvent.getEffectiveDate())
+                            .setRequestedDate(now)
+                            // This event is only there to indicate the ADD_ON is future canceled, but it is not there
+                            // on disk until the base plan cancellation becomes effective
+                            .setFromDisk(false));
+
+                            events.add(addOnCancelEvent);
+                            // Finally reload subscription with full set of events
+                            reloaded = factory.createSubscription(new SubscriptionBuilder((SubscriptionData) cur), events);
+                        }
+                        break;
             default:
                 break;
             }
@@ -1120,12 +552,7 @@
 
                             recordFutureNotificationFromTransaction(transEventDao,
                                     curEvent.getEffectiveDate(),
-                                    new NotificationKey() {
-                                @Override
-                                public String toString() {
-                                    return curEvent.getId().toString();
-                                }
-                            });
+                                    new EntitlementNotificationKey(curEvent.getId()));
                         }
                         transSubDao.insertSubscription(subData, context);
                         subscriptionIds.add(subData.getId().toString()); // gather subscription ids for batch audit
@@ -1159,7 +586,7 @@
     private void recordFutureNotificationFromTransaction(final Transmogrifier transactionalDao, final DateTime effectiveDate, final NotificationKey notificationKey) {
         try {
             NotificationQueue subscriptionEventQueue = notificationQueueService.getNotificationQueue(Engine.ENTITLEMENT_SERVICE_NAME,
-                Engine.NOTIFICATION_QUEUE_NAME);
+                    Engine.NOTIFICATION_QUEUE_NAME);
             subscriptionEventQueue.recordFutureNotificationFromTransaction(transactionalDao, effectiveDate, notificationKey);
         } catch (NoSuchNotificationQueue e) {
             throw new RuntimeException(e);
@@ -1186,5 +613,4 @@
             subscription.setFields(fields);
         }
     }
->>>>>>> 2f8a8636
 }