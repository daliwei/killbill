/*
 * Copyright 2010-2011 Ning, Inc.
 *
 * Ning licenses this file to you under the Apache License, version 2.0
 * (the "License"); you may not use this file except in compliance with the
 * License.  You may obtain a copy of the License at:
 *
 *    http://www.apache.org/licenses/LICENSE-2.0
 *
 * Unless required by applicable law or agreed to in writing, software
 * distributed under the License is distributed on an "AS IS" BASIS, WITHOUT
 * WARRANTIES OR CONDITIONS OF ANY KIND, either express or implied.  See the
 * License for the specific language governing permissions and limitations
 * under the License.
 */

package com.ning.billing.entitlement.api.billing;

import java.math.BigDecimal;
import java.util.Iterator;
import java.util.SortedSet;
import java.util.TreeSet;
import java.util.UUID;

import javax.annotation.Nullable;

import org.joda.time.DateTime;
import org.testng.Assert;
import org.testng.annotations.Test;

import com.ning.billing.catalog.DefaultPrice;
import com.ning.billing.catalog.MockInternationalPrice;
import com.ning.billing.catalog.MockPlan;
import com.ning.billing.catalog.MockPlanPhase;
import com.ning.billing.catalog.api.BillingPeriod;
import com.ning.billing.catalog.api.Currency;
import com.ning.billing.catalog.api.PhaseType;
import com.ning.billing.catalog.api.Plan;
import com.ning.billing.catalog.api.PlanPhase;
import com.ning.billing.entitlement.api.user.Subscription;
import com.ning.billing.entitlement.api.user.SubscriptionTransition.SubscriptionTransitionType;
import com.ning.billing.mock.BrainDeadProxyFactory;
import com.ning.billing.mock.BrainDeadProxyFactory.ZombieControl;

public class TestDefaultBillingEvent {
	public static final UUID ID_ZERO = new UUID(0L,0L);
	public static final UUID ID_ONE = new UUID(0L,1L);
	public static final UUID ID_TWO = new UUID(0L,2L);

	@Test(groups={"fast"})
	public void testEventOrderingSubscription() {

		BillingEvent event0 = createEvent(subscription(ID_ZERO), new DateTime("2012-01-31T00:02:04.000Z"), SubscriptionTransitionType.CREATE);
		BillingEvent event1 = createEvent(subscription(ID_ONE), new DateTime("2012-01-31T00:02:04.000Z"), SubscriptionTransitionType.CREATE);
		BillingEvent event2 = createEvent(subscription(ID_TWO), new DateTime("2012-01-31T00:02:04.000Z"), SubscriptionTransitionType.CREATE);

		SortedSet<BillingEvent> set = new TreeSet<BillingEvent>();
		set.add(event2);
		set.add(event1);
		set.add(event0);

		Iterator<BillingEvent> it = set.iterator();

		Assert.assertEquals(event0, it.next());
		Assert.assertEquals(event1, it.next());
		Assert.assertEquals(event2, it.next());
	}

	@Test(groups={"fast"})
	public void testEventOrderingDate() {

		BillingEvent event0 = createEvent(subscription(ID_ZERO), new DateTime("2012-01-01T00:02:04.000Z"), SubscriptionTransitionType.CREATE);
		BillingEvent event1 = createEvent(subscription(ID_ZERO), new DateTime("2012-02-01T00:02:04.000Z"), SubscriptionTransitionType.CREATE);
		BillingEvent event2 = createEvent(subscription(ID_ZERO), new DateTime("2012-03-01T00:02:04.000Z"), SubscriptionTransitionType.CREATE);

		SortedSet<BillingEvent> set = new TreeSet<BillingEvent>();
		set.add(event2);
		set.add(event1);
		set.add(event0);

		Iterator<BillingEvent> it = set.iterator();

		Assert.assertEquals(event0, it.next());
		Assert.assertEquals(event1, it.next());
		Assert.assertEquals(event2, it.next());
	}

	@Test(groups={"fast"})
	public void testEventTotalOrdering() {

		BillingEvent event0 = createEvent(subscription(ID_ZERO), new DateTime("2012-01-01T00:02:04.000Z"), SubscriptionTransitionType.CREATE, 1L);
		BillingEvent event1 = createEvent(subscription(ID_ZERO), new DateTime("2012-01-01T00:02:04.000Z"), SubscriptionTransitionType.CANCEL, 2L);
		BillingEvent event2 = createEvent(subscription(ID_ZERO), new DateTime("2012-01-01T00:02:04.000Z"), SubscriptionTransitionType.RE_CREATE, 3L);

		SortedSet<BillingEvent> set = new TreeSet<BillingEvent>();
		set.add(event2);
		set.add(event1);
		set.add(event0);

		Iterator<BillingEvent> it = set.iterator();

		Assert.assertEquals(event0, it.next());
		Assert.assertEquals(event1, it.next());
		Assert.assertEquals(event2, it.next());
	}

	@Test(groups={"fast"})
	public void testEventOrderingMix() {

		BillingEvent event0 = createEvent(subscription(ID_ZERO), new DateTime("2012-01-01T00:02:04.000Z"), SubscriptionTransitionType.CREATE);
		BillingEvent event1 = createEvent(subscription(ID_ZERO), new DateTime("2012-01-02T00:02:04.000Z"), SubscriptionTransitionType.CHANGE);
		BillingEvent event2 = createEvent(subscription(ID_ONE), new DateTime("2012-01-01T00:02:04.000Z"), SubscriptionTransitionType.CANCEL);

		SortedSet<BillingEvent> set = new TreeSet<BillingEvent>();
		set.add(event2);
		set.add(event1);
		set.add(event0);

		Iterator<BillingEvent> it = set.iterator();

		Assert.assertEquals(event0, it.next());
		Assert.assertEquals(event1, it.next());
		Assert.assertEquals(event2, it.next());
	}

    private BillingEvent createEvent(Subscription sub, DateTime effectiveDate, SubscriptionTransitionType type) {
        return createEvent(sub, effectiveDate, type, 1L);
    }

<<<<<<< HEAD
	private BillingEvent createEvent(Subscription sub, DateTime effectiveDate, SubscriptionTransitionType type) {
=======
    private BillingEvent createEvent(Subscription sub, DateTime effectiveDate, SubscriptionTransitionType type, long totalOrdering) {
		InternationalPrice zeroPrice = new MockInternationalPrice(new DefaultPrice(BigDecimal.ZERO, Currency.USD));
>>>>>>> 6443684b
		int billCycleDay = 1;

		Plan shotgun = new MockPlan();
		PlanPhase shotgunMonthly = createMockMonthlyPlanPhase(null, BigDecimal.ZERO, PhaseType.TRIAL);

		return new DefaultBillingEvent(sub , effectiveDate,
				shotgun, shotgunMonthly,
<<<<<<< HEAD
				BigDecimal.ZERO, null, Currency.USD, BillingPeriod.NO_BILLING_PERIOD, billCycleDay,
				BillingModeType.IN_ADVANCE, "Test Event 1", 1L, type);
=======
				zeroPrice, null, BillingPeriod.NO_BILLING_PERIOD, billCycleDay,
				BillingModeType.IN_ADVANCE, "Test Event 1", totalOrdering, type);
>>>>>>> 6443684b
	}

	private MockPlanPhase createMockMonthlyPlanPhase(@Nullable final BigDecimal recurringRate,
			final BigDecimal fixedRate, PhaseType phaseType) {
		return new MockPlanPhase(new MockInternationalPrice(new DefaultPrice(recurringRate, Currency.USD)),
				new MockInternationalPrice(new DefaultPrice(fixedRate, Currency.USD)),
				BillingPeriod.MONTHLY, phaseType);
	}

	private Subscription subscription(final UUID id) {
	    Subscription subscription = BrainDeadProxyFactory.createBrainDeadProxyFor(Subscription.class);
	    ((ZombieControl) subscription).addResult("getId", id);
	    return subscription;
	}

}<|MERGE_RESOLUTION|>--- conflicted
+++ resolved
@@ -127,12 +127,7 @@
         return createEvent(sub, effectiveDate, type, 1L);
     }
 
-<<<<<<< HEAD
-	private BillingEvent createEvent(Subscription sub, DateTime effectiveDate, SubscriptionTransitionType type) {
-=======
     private BillingEvent createEvent(Subscription sub, DateTime effectiveDate, SubscriptionTransitionType type, long totalOrdering) {
-		InternationalPrice zeroPrice = new MockInternationalPrice(new DefaultPrice(BigDecimal.ZERO, Currency.USD));
->>>>>>> 6443684b
 		int billCycleDay = 1;
 
 		Plan shotgun = new MockPlan();
@@ -140,13 +135,8 @@
 
 		return new DefaultBillingEvent(sub , effectiveDate,
 				shotgun, shotgunMonthly,
-<<<<<<< HEAD
 				BigDecimal.ZERO, null, Currency.USD, BillingPeriod.NO_BILLING_PERIOD, billCycleDay,
-				BillingModeType.IN_ADVANCE, "Test Event 1", 1L, type);
-=======
-				zeroPrice, null, BillingPeriod.NO_BILLING_PERIOD, billCycleDay,
 				BillingModeType.IN_ADVANCE, "Test Event 1", totalOrdering, type);
->>>>>>> 6443684b
 	}
 
 	private MockPlanPhase createMockMonthlyPlanPhase(@Nullable final BigDecimal recurringRate,
