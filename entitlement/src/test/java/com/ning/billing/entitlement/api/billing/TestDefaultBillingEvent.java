--- conflicted
+++ resolved
@@ -132,13 +132,8 @@
 
 		return new DefaultBillingEvent(sub , effectiveDate,
 				shotgun, shotgunMonthly,
-<<<<<<< HEAD
 				BigDecimal.ZERO, null, Currency.USD, BillingPeriod.NO_BILLING_PERIOD, billCycleDay,
-				BillingModeType.IN_ADVANCE, "Test Event 1", type);
-=======
-				zeroPrice, null, BillingPeriod.NO_BILLING_PERIOD, billCycleDay,
 				BillingModeType.IN_ADVANCE, "Test Event 1", 1L, type);
->>>>>>> f41e2799
 	}
 
 	private MockPlanPhase createMockMonthlyPlanPhase(@Nullable final BigDecimal recurringRate,
