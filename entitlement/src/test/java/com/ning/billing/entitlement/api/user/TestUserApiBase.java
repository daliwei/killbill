--- conflicted
+++ resolved
@@ -16,42 +16,11 @@
 
 package com.ning.billing.entitlement.api.user;
 
-import static org.testng.Assert.assertEquals;
-import static org.testng.Assert.assertFalse;
-import static org.testng.Assert.assertNotNull;
-import static org.testng.Assert.assertTrue;
-
-import java.io.IOException;
-import java.lang.reflect.Method;
-import java.net.URL;
-import java.util.List;
-
-import org.joda.time.DateTime;
-import org.slf4j.Logger;
-import org.slf4j.LoggerFactory;
-import org.testng.Assert;
-import org.testng.annotations.AfterClass;
-import org.testng.annotations.AfterMethod;
-import org.testng.annotations.BeforeClass;
-import org.testng.annotations.BeforeMethod;
-
 import com.google.inject.Injector;
-import com.ning.billing.account.api.Account;
 import com.ning.billing.account.api.IAccount;
-<<<<<<< HEAD
-import com.ning.billing.catalog.CatalogService;
-import com.ning.billing.catalog.api.BillingPeriod;
-import com.ning.billing.catalog.api.Currency;
-import com.ning.billing.catalog.api.ICatalog;
-import com.ning.billing.catalog.api.ICatalogService;
-import com.ning.billing.catalog.api.IDuration;
-import com.ning.billing.catalog.api.TimeUnit;
-import com.ning.billing.config.IEntitlementConfig;
-=======
 import com.ning.billing.catalog.DefaultCatalogService;
 import com.ning.billing.catalog.api.*;
 import com.ning.billing.config.EntitlementConfig;
->>>>>>> 1e1ab507
 import com.ning.billing.entitlement.api.ApiTestListener;
 import com.ning.billing.entitlement.api.ApiTestListener.NextEvent;
 import com.ning.billing.entitlement.api.EntitlementService;
@@ -68,9 +37,6 @@
 import com.ning.billing.util.clock.Clock;
 import com.ning.billing.util.eventbus.DefaultEventBusService;
 import com.ning.billing.util.eventbus.EventBusService;
-<<<<<<< HEAD
-import com.ning.billing.util.eventbus.IEventBusService;
-=======
 import org.joda.time.DateTime;
 import org.slf4j.Logger;
 import org.slf4j.LoggerFactory;
@@ -87,7 +53,6 @@
 import java.util.UUID;
 
 import static org.testng.Assert.*;
->>>>>>> 1e1ab507
 
 
 public abstract class TestUserApiBase {
@@ -310,12 +275,52 @@
     }
 
     protected IAccount getAccount() {
-        return new Account().withName("accountName")
-                            .withEmail("accountName@yahoo.com")
-                            .withPhone("4152876341")
-                            .withKey("k123456")
-                            .withBillCycleDay(1)
-                            .withCurrency(Currency.USD);
+        IAccount account = new IAccount() {
+            @Override
+            public String getName() {
+                return "accountName";
+            }
+            @Override
+            public String getEmail() {
+                return "accountName@yahoo.com";
+            }
+            @Override
+            public String getPhone() {
+                return "4152876341";
+            }
+            @Override
+            public String getKey() {
+                return "k123456";
+            }
+            @Override
+            public int getBillCycleDay() {
+                return 1;
+            }
+            @Override
+            public Currency getCurrency() {
+                return Currency.USD;
+            }
+
+            @Override
+            public UUID getId() {
+                return UUID.randomUUID();
+            }
+
+            @Override
+            public void load() {}
+
+            @Override
+            public void save() {}
+
+            @Override
+            public String getFieldValue(String fieldName) {
+                return null;
+            }
+
+            @Override
+            public void setFieldValue(String fieldName, String fieldValue) {}
+        };
+        return account;
     }
 
 
