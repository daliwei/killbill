/*
 * Copyright 2010-2011 Ning, Inc.
 *
 * Ning licenses this file to you under the Apache License, version 2.0
 * (the "License"); you may not use this file except in compliance with the
 * License.  You may obtain a copy of the License at:
 *
 *    http://www.apache.org/licenses/LICENSE-2.0
 *
 * Unless required by applicable law or agreed to in writing, software
 * distributed under the License is distributed on an "AS IS" BASIS, WITHOUT
 * WARRANTIES OR CONDITIONS OF ANY KIND, either express or implied.  See the
 * License for the specific language governing permissions and limitations
 * under the License.
 */

package com.ning.billing.util.notificationq;

import java.util.Collection;
import java.util.Map;
import java.util.TreeMap;
import java.util.UUID;
import java.util.concurrent.Callable;
import java.util.concurrent.TimeUnit;

import org.joda.time.DateTime;
import org.skife.jdbi.v2.Handle;
import org.skife.jdbi.v2.IDBI;
import org.skife.jdbi.v2.Transaction;
import org.skife.jdbi.v2.TransactionStatus;
import org.skife.jdbi.v2.tweak.HandleCallback;
import org.slf4j.Logger;
import org.slf4j.LoggerFactory;
import org.testng.Assert;
import org.testng.annotations.BeforeSuite;
import org.testng.annotations.BeforeTest;
import org.testng.annotations.Guice;
import org.testng.annotations.Test;

import com.ning.billing.KillbillTestSuiteWithEmbeddedDB;
import com.ning.billing.dbi.MysqlTestingHelper;
import com.ning.billing.util.UtilTestSuiteWithEmbeddedDB;
import com.ning.billing.util.callcontext.InternalCallContextFactory;
import com.ning.billing.util.clock.Clock;
import com.ning.billing.util.clock.ClockMock;
<<<<<<< HEAD
import com.ning.billing.util.config.NotificationConfig;
=======
import com.ning.billing.util.entity.dao.EntitySqlDao;
import com.ning.billing.util.entity.dao.EntitySqlDaoTransactionWrapper;
import com.ning.billing.util.entity.dao.EntitySqlDaoTransactionalJdbiWrapper;
import com.ning.billing.util.entity.dao.EntitySqlDaoWrapperFactory;
>>>>>>> 2c0c7023
import com.ning.billing.util.io.IOUtils;
import com.ning.billing.util.notificationq.NotificationQueueService.NotificationQueueHandler;
import com.ning.billing.util.notificationq.dao.NotificationSqlDao;

import com.fasterxml.jackson.annotation.JsonCreator;
import com.fasterxml.jackson.annotation.JsonProperty;
import com.google.common.base.Predicate;
import com.google.common.collect.Collections2;
import com.google.inject.AbstractModule;
import com.google.inject.Inject;
import com.google.inject.name.Names;

import static com.jayway.awaitility.Awaitility.await;
import static java.util.concurrent.TimeUnit.MINUTES;
import static org.testng.Assert.assertEquals;

@Guice(modules = TestNotificationQueue.TestNotificationQueueModule.class)
public class TestNotificationQueue extends UtilTestSuiteWithEmbeddedDB {

    private final Logger log = LoggerFactory.getLogger(TestNotificationQueue.class);


    private static final UUID accountId = UUID.randomUUID();

    private EntitySqlDaoTransactionalJdbiWrapper entitySqlDaoTransactionalJdbiWrapper;

    @Inject
    private IDBI dbi;

    @Inject
    MysqlTestingHelper helper;

    @Inject
    private Clock clock;

    @Inject
    NotificationQueueService queueService;

    @Inject
    NotificationConfig config;

    private DummySqlTest dao;

    private int eventsReceived;

    private static final class TestNotificationKey implements NotificationKey, Comparable<TestNotificationKey> {

        private final String value;

        @JsonCreator
        public TestNotificationKey(@JsonProperty("value") final String value) {
            super();
            this.value = value;
        }

        public String getValue() {
            return value;
        }

        @Override
        public int compareTo(TestNotificationKey arg0) {
            return value.compareTo(arg0.value);
        }

        @Override
        public String toString() {
            final StringBuilder sb = new StringBuilder();
            sb.append(value);
            return sb.toString();
        }
    }

    @BeforeSuite(groups = "slow")
    public void setup() throws Exception {
        final String testDdl = IOUtils.toString(NotificationSqlDao.class.getResourceAsStream("/com/ning/billing/util/ddl_test.sql"));
        helper.initDb(testDdl);
        dao = dbi.onDemand(DummySqlTest.class);
        entitySqlDaoTransactionalJdbiWrapper = new EntitySqlDaoTransactionalJdbiWrapper(dbi);
    }

    @BeforeTest(groups = "slow")
    public void beforeTest() {
        dbi.withHandle(new HandleCallback<Void>() {

            @Override
            public Void withHandle(final Handle handle) throws Exception {
                handle.execute("delete from notifications");
                handle.execute("delete from claimed_notifications");
                handle.execute("delete from dummy");
                return null;
            }
        });
        // Reset time to real value
        ((ClockMock) clock).resetDeltaFromReality();
        eventsReceived = 0;
    }

    /**
     * Test that we can post a notification in the future from a transaction and get the notification
     * callback with the correct key when the time is ready
     *
     * @throws Exception
     */
    @Test(groups = "slow")
    public void testSimpleNotification() throws Exception {

        final Map<NotificationKey, Boolean> expectedNotifications = new TreeMap<NotificationKey, Boolean>();

        final NotificationQueue queue = queueService.createNotificationQueue("test-svc",
                                                                             "foo",
                                                                             new NotificationQueueHandler() {
                                                                                 @Override
                                                                                 public void handleReadyNotification(final NotificationKey notificationKey, final DateTime eventDateTime, final Long accountRecordId, final Long tenantRecordId) {
                                                                                     synchronized (expectedNotifications) {
                                                                                         log.info("Handler received key: " + notificationKey);

                                                                                         expectedNotifications.put(notificationKey, Boolean.TRUE);
                                                                                         expectedNotifications.notify();
                                                                                     }
                                                                                 }
                                                                             },
                                                                             config);


        queue.startQueue();

        final UUID key = UUID.randomUUID();
        final DummyObject obj = new DummyObject("foo", key);
        final DateTime now = new DateTime();
        final DateTime readyTime = now.plusMillis(2000);
        final NotificationKey notificationKey = new TestNotificationKey(key.toString());

        expectedNotifications.put(notificationKey, Boolean.FALSE);

        // Insert dummy to be processed in 2 sec'
        entitySqlDaoTransactionalJdbiWrapper.execute(new EntitySqlDaoTransactionWrapper<Void>() {
            @Override
            public Void inTransaction(final EntitySqlDaoWrapperFactory<EntitySqlDao> entitySqlDaoWrapperFactory) throws Exception {

                entitySqlDaoWrapperFactory.transmogrify(DummySqlTest.class).insertDummy(obj);
                queue.recordFutureNotificationFromTransaction(entitySqlDaoWrapperFactory, readyTime, accountId, notificationKey, internalCallContext);
                log.info("Posted key: " + notificationKey);

                return null;
            }
        });

        // Move time in the future after the notification effectiveDate
        ((ClockMock) clock).setDeltaFromReality(3000);

        // Notification should have kicked but give it at least a sec' for thread scheduling
        await().atMost(1, MINUTES).until(new Callable<Boolean>() {
            @Override
            public Boolean call() throws Exception {
                return expectedNotifications.get(notificationKey);
            }
        });

        queue.stopQueue();
        Assert.assertTrue(expectedNotifications.get(notificationKey));
    }

    @Test(groups = "slow")
    public void testManyNotifications() throws Exception {
        final Map<NotificationKey, Boolean> expectedNotifications = new TreeMap<NotificationKey, Boolean>();


        final NotificationQueue queue = queueService.createNotificationQueue("test-svc",
                                                                             "many",
                                                                             new NotificationQueueHandler() {
                                                                                 @Override
                                                                                 public void handleReadyNotification(final NotificationKey notificationKey, final DateTime eventDateTime, final Long accountRecordId, final Long tenantRecordId) {
                                                                                     synchronized (expectedNotifications) {
                                                                                         log.info("Handler received key: " + notificationKey.toString());

                                                                                         expectedNotifications.put(notificationKey, Boolean.TRUE);
                                                                                         expectedNotifications.notify();
                                                                                     }
                                                                                 }
                                                                             },
                                                                             config);

        queue.startQueue();

        final DateTime now = clock.getUTCNow();
        final int MAX_NOTIFICATIONS = 100;
        for (int i = 0; i < MAX_NOTIFICATIONS; i++) {

            final int nextReadyTimeIncrementMs = 1000;

            final UUID key = UUID.randomUUID();
            final DummyObject obj = new DummyObject("foo", key);
            final int currentIteration = i;

            final NotificationKey notificationKey = new TestNotificationKey(new Integer(i).toString());
            expectedNotifications.put(notificationKey, Boolean.FALSE);

            entitySqlDaoTransactionalJdbiWrapper.execute(new EntitySqlDaoTransactionWrapper<Void>() {
                @Override
                public Void inTransaction(final EntitySqlDaoWrapperFactory<EntitySqlDao> entitySqlDaoWrapperFactory) throws Exception {

                    entitySqlDaoWrapperFactory.transmogrify(DummySqlTest.class).insertDummy(obj);
                    queue.recordFutureNotificationFromTransaction(entitySqlDaoWrapperFactory, now.plus((currentIteration + 1) * nextReadyTimeIncrementMs),
                                                                  accountId, notificationKey, internalCallContext);
                    return null;
                }
            });


            // Move time in the future after the notification effectiveDate
            if (i == 0) {
                ((ClockMock) clock).setDeltaFromReality(nextReadyTimeIncrementMs);
            } else {
                ((ClockMock) clock).addDeltaFromReality(nextReadyTimeIncrementMs);
            }
        }

        // Wait a little longer since there are a lot of callback that need to happen
        int nbTry = MAX_NOTIFICATIONS + 1;
        boolean success = false;
        do {
            synchronized (expectedNotifications) {
                final Collection<Boolean> completed = Collections2.filter(expectedNotifications.values(), new Predicate<Boolean>() {
                    @Override
                    public boolean apply(final Boolean input) {
                        return input;
                    }
                });

                if (completed.size() == MAX_NOTIFICATIONS) {
                    success = true;
                    break;
                }
                log.info(String.format("BEFORE WAIT : Got %d notifications at time %s (real time %s)", completed.size(), clock.getUTCNow(), new DateTime()));
                expectedNotifications.wait(1000);
            }
        } while (nbTry-- > 0);

        queue.stopQueue();
        log.info("STEPH GOT SIZE " + Collections2.filter(expectedNotifications.values(), new Predicate<Boolean>() {
            @Override
            public boolean apply(final Boolean input) {
                return input;
            }
        }).size());
        assertEquals(success, true);
    }

    /**
     * Test that we can post a notification in the future from a transaction and get the notification
     * callback with the correct key when the time is ready
     *
     * @throws Exception
     */
    @Test(groups = "slow")
    public void testMultipleHandlerNotification() throws Exception {
        final Map<NotificationKey, Boolean> expectedNotificationsFred = new TreeMap<NotificationKey, Boolean>();
        final Map<NotificationKey, Boolean> expectedNotificationsBarney = new TreeMap<NotificationKey, Boolean>();


        final NotificationQueueService notificationQueueService = new DefaultNotificationQueueService(dbi, clock, config, new InternalCallContextFactory(dbi, clock));


        final NotificationQueue queueFred = notificationQueueService.createNotificationQueue("UtilTest", "Fred", new NotificationQueueHandler() {
            @Override
            public void handleReadyNotification(final NotificationKey notificationKey, final DateTime eventDateTime, final Long accountRecordId, final Long tenantRecordId) {
                log.info("Fred received key: " + notificationKey);
                expectedNotificationsFred.put(notificationKey, Boolean.TRUE);
                eventsReceived++;
            }
        },
                                                                                             config);

        final NotificationQueue queueBarney = notificationQueueService.createNotificationQueue("UtilTest", "Barney", new NotificationQueueHandler() {
            @Override
            public void handleReadyNotification(final NotificationKey notificationKey, final DateTime eventDateTime, final Long accountRecordId, final Long tenantRecordId) {
                log.info("Barney received key: " + notificationKey);
                expectedNotificationsBarney.put(notificationKey, Boolean.TRUE);
                eventsReceived++;
            }
        },
                                                                                               config);

        queueFred.startQueue();
        //		We don't start Barney so it can never pick up notifications

        final UUID key = UUID.randomUUID();
        final DummyObject obj = new DummyObject("foo", key);
        final DateTime now = new DateTime();
        final DateTime readyTime = now.plusMillis(2000);
        final NotificationKey notificationKeyFred = new TestNotificationKey("Fred");

        final NotificationKey notificationKeyBarney = new TestNotificationKey("Barney");

        expectedNotificationsFred.put(notificationKeyFred, Boolean.FALSE);
        expectedNotificationsFred.put(notificationKeyBarney, Boolean.FALSE);

        // Insert dummy to be processed in 2 sec'
        entitySqlDaoTransactionalJdbiWrapper.execute(new EntitySqlDaoTransactionWrapper<Void>() {
            @Override
            public Void inTransaction(final EntitySqlDaoWrapperFactory<EntitySqlDao> entitySqlDaoWrapperFactory) throws Exception {
                entitySqlDaoWrapperFactory.transmogrify(DummySqlTest.class).insertDummy(obj);

                queueFred.recordFutureNotificationFromTransaction(entitySqlDaoWrapperFactory, readyTime, accountId, notificationKeyFred, internalCallContext);
                log.info("posted key: " + notificationKeyFred.toString());
                queueBarney.recordFutureNotificationFromTransaction(entitySqlDaoWrapperFactory, readyTime, accountId, notificationKeyBarney, internalCallContext);
                log.info("posted key: " + notificationKeyBarney.toString());
                return null;
            }
        });

        // Move time in the future after the notification effectiveDate
        ((ClockMock) clock).setDeltaFromReality(3000);

        // Note the timeout is short on this test, but expected behaviour is that it times out.
        // We are checking that the Fred queue does not pick up the Barney event
        try {
            await().atMost(5, TimeUnit.SECONDS).until(new Callable<Boolean>() {
                @Override
                public Boolean call() throws Exception {
                    return eventsReceived >= 2;
                }
            });
            Assert.fail("There should only have been one event for the queue to pick up - it got more than that");
        } catch (Exception e) {
            // expected behavior
        }

        queueFred.stopQueue();
        Assert.assertTrue(expectedNotificationsFred.get(notificationKeyFred));
        Assert.assertFalse(expectedNotificationsFred.get(notificationKeyBarney));
    }


    @Test(groups = "slow")
    public void testRemoveNotifications() throws Exception  {
        final UUID key = UUID.randomUUID();
        final NotificationKey notificationKey = new TestNotificationKey(key.toString());
        final UUID key2 = UUID.randomUUID();
        final NotificationKey notificationKey2 = new TestNotificationKey(key2.toString());


        final NotificationQueue queue = queueService.createNotificationQueue("test-svc",
                                                                             "remove",
                                                                             new NotificationQueueHandler() {
                                                                                 @Override
                                                                                 public void handleReadyNotification(final NotificationKey inputKey, final DateTime eventDateTime, final Long accountRecordId, final Long tenantRecordId) {
                                                                                     if (inputKey.equals(notificationKey) || inputKey.equals(notificationKey2)) { //ignore stray events from other tests
                                                                                         log.info("Received notification with key: " + notificationKey);
                                                                                         eventsReceived++;
                                                                                     }
                                                                                 }
                                                                             },
                                                                             config);



        queue.startQueue();

        final DateTime start = clock.getUTCNow().plusHours(1);
        final int nextReadyTimeIncrementMs = 1000;

        // add 3 events

        entitySqlDaoTransactionalJdbiWrapper.execute(new EntitySqlDaoTransactionWrapper<Void>() {
            @Override
            public Void inTransaction(final EntitySqlDaoWrapperFactory<EntitySqlDao> entitySqlDaoWrapperFactory) throws Exception {
                queue.recordFutureNotificationFromTransaction(entitySqlDaoWrapperFactory, start.plus(nextReadyTimeIncrementMs), accountId, notificationKey, internalCallContext);
                queue.recordFutureNotificationFromTransaction(entitySqlDaoWrapperFactory, start.plus(2 * nextReadyTimeIncrementMs), accountId, notificationKey, internalCallContext);
                queue.recordFutureNotificationFromTransaction(entitySqlDaoWrapperFactory, start.plus(3 * nextReadyTimeIncrementMs), accountId, notificationKey2, internalCallContext);
                return null;
            }
        });

        queue.removeNotificationsByKey(notificationKey, internalCallContext); // should remove 2 of the 3

        // Move time in the future after the notification effectiveDate
        ((ClockMock) clock).setDeltaFromReality(4000000 + nextReadyTimeIncrementMs * 3);

        try {
            await().atMost(10, TimeUnit.SECONDS).until(new Callable<Boolean>() {
                @Override
                public Boolean call() throws Exception {
                    return eventsReceived >= 2;
                }
            });
            Assert.fail("There should only have been only one event left in the queue we got: " + eventsReceived);
        } catch (Exception e) {
            // expected behavior
        }
        log.info("Received " + eventsReceived + " events");
        queue.stopQueue();
    }


    static NotificationConfig getNotificationConfig(final boolean off, final long sleepTime) {
        return new NotificationConfig() {
            @Override
            public boolean isNotificationProcessingOff() {
                return off;
            }

            @Override
            public long getSleepTimeMs() {
                return sleepTime;
            }
        };
    }

    public static class TestNotificationQueueModule extends AbstractModule {

        @Override
        protected void configure() {
            bind(Clock.class).to(ClockMock.class).asEagerSingleton();

            final MysqlTestingHelper helper = KillbillTestSuiteWithEmbeddedDB.getMysqlTestingHelper();
            bind(MysqlTestingHelper.class).toInstance(helper);
            final IDBI dbi = helper.getDBI();
            bind(IDBI.class).toInstance(dbi);
            final IDBI otherDbi = helper.getDBI();
            bind(IDBI.class).annotatedWith(Names.named("global-lock")).toInstance(otherDbi);
            bind(NotificationQueueService.class).to(DefaultNotificationQueueService.class).asEagerSingleton();
            bind(NotificationConfig.class).toInstance(getNotificationConfig(false, 100));
        }
    }
}<|MERGE_RESOLUTION|>--- conflicted
+++ resolved
@@ -26,8 +26,6 @@
 import org.joda.time.DateTime;
 import org.skife.jdbi.v2.Handle;
 import org.skife.jdbi.v2.IDBI;
-import org.skife.jdbi.v2.Transaction;
-import org.skife.jdbi.v2.TransactionStatus;
 import org.skife.jdbi.v2.tweak.HandleCallback;
 import org.slf4j.Logger;
 import org.slf4j.LoggerFactory;
@@ -43,14 +41,11 @@
 import com.ning.billing.util.callcontext.InternalCallContextFactory;
 import com.ning.billing.util.clock.Clock;
 import com.ning.billing.util.clock.ClockMock;
-<<<<<<< HEAD
 import com.ning.billing.util.config.NotificationConfig;
-=======
 import com.ning.billing.util.entity.dao.EntitySqlDao;
 import com.ning.billing.util.entity.dao.EntitySqlDaoTransactionWrapper;
 import com.ning.billing.util.entity.dao.EntitySqlDaoTransactionalJdbiWrapper;
 import com.ning.billing.util.entity.dao.EntitySqlDaoWrapperFactory;
->>>>>>> 2c0c7023
 import com.ning.billing.util.io.IOUtils;
 import com.ning.billing.util.notificationq.NotificationQueueService.NotificationQueueHandler;
 import com.ning.billing.util.notificationq.dao.NotificationSqlDao;
@@ -66,6 +61,7 @@
 import static com.jayway.awaitility.Awaitility.await;
 import static java.util.concurrent.TimeUnit.MINUTES;
 import static org.testng.Assert.assertEquals;
+
 
 @Guice(modules = TestNotificationQueue.TestNotificationQueueModule.class)
 public class TestNotificationQueue extends UtilTestSuiteWithEmbeddedDB {
@@ -386,7 +382,7 @@
 
 
     @Test(groups = "slow")
-    public void testRemoveNotifications() throws Exception  {
+    public void testRemoveNotifications() throws Exception {
         final UUID key = UUID.randomUUID();
         final NotificationKey notificationKey = new TestNotificationKey(key.toString());
         final UUID key2 = UUID.randomUUID();
@@ -407,7 +403,6 @@
                                                                              config);
 
 
-
         queue.startQueue();
 
         final DateTime start = clock.getUTCNow().plusHours(1);
