--- conflicted
+++ resolved
@@ -178,15 +178,9 @@
             }
         });
 
-<<<<<<< HEAD
-        Assert.assertTrue(expectedNotifications.get(notificationKey.toString()));
-        queue.stopQueue();
-    }
-=======
         queue.stopQueue();
 	    Assert.assertTrue(expectedNotifications.get(notificationKey.toString()));
 	}
->>>>>>> 067c9d4b
 
     @Test(groups="slow")
     public void testManyNotifications() throws InterruptedException {
@@ -258,20 +252,6 @@
                     }
                 });
 
-<<<<<<< HEAD
-                if (completed.size() == MAX_NOTIFICATIONS) {
-                    success = true;
-                    break;
-                }
-                //log.debug(String.format("BEFORE WAIT : Got %d notifications at time %s (real time %s)", completed.size(), clock.getUTCNow(), new DateTime()));
-                expectedNotifications.wait(1000);
-            }
-        } while (nbTry-- > 0);
-        assertEquals(success, true);
-        queue.stopQueue();
-
-    }
-=======
 				if (completed.size() == MAX_NOTIFICATIONS) {
 					success = true;
 					break;
@@ -284,7 +264,6 @@
         queue.stopQueue();
 		assertEquals(success, true);
 	}
->>>>>>> 067c9d4b
 
     /**
      * Test that we can post a notification in the future from a transaction and get the notification
@@ -401,17 +380,10 @@
             // expected behavior
         }
 
-<<<<<<< HEAD
-        Assert.assertTrue(expectedNotificationsFred.get(notificationKeyFred.toString()));
-        Assert.assertFalse(expectedNotificationsFred.get(notificationKeyBarney.toString()));
-        queueFred.stopQueue();
-    }
-=======
         queueFred.stopQueue();
 		Assert.assertTrue(expectedNotificationsFred.get(notificationKeyFred.toString()));
 		Assert.assertFalse(expectedNotificationsFred.get(notificationKeyBarney.toString()));
 	}
->>>>>>> 067c9d4b
 
     NotificationConfig getNotificationConfig(final boolean off,
             final long sleepTime, final int maxReadyEvents, final long claimTimeMs) {
