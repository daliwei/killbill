--- conflicted
+++ resolved
@@ -144,15 +144,9 @@
         }
 
         final DateTime date = plan.dateOfFirstRecurringNonZeroCharge(subscription.getStartDate(), initialPhaseType);
-<<<<<<< HEAD
         final int bcdLocal = ClockUtil.toDateTime(date, account.getTimeZone()).getDayOfMonth();
-        log.info("Calculated BCD: subscription id {}, subscription start {}, timezone {}, bcd {}",
-=======
-        final int bcdLocal = context.toDateTime(date, account.getTimeZone()).getDayOfMonth();
         log.info("Calculated BCD: subscriptionId='{}', subscriptionStartDate='{}', accountTimeZone='{}', bcd='{}'",
->>>>>>> b8205834
                  subscription.getId(), date.toDateTimeISO(), account.getTimeZone(), bcdLocal);
-
         return bcdLocal;
     }
 }