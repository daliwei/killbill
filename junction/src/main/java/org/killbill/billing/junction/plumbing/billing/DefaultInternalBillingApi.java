--- conflicted
+++ resolved
@@ -182,13 +182,10 @@
         // If dryRun is specified, we don't want to to update the account BCD value, so we initialize the flag updatedAccountBCD to true
         boolean updatedAccountBCD = dryRunMode;
 
-<<<<<<< HEAD
-        final int currentAccountBCD = accountApi.getBCD(account.getId(), context);
-=======
-        final Map<UUID, Integer> bcdCache =new HashMap<UUID, Integer>();
+        final Map<UUID, Integer> bcdCache = new HashMap<UUID, Integer>();
 
         int currentAccountBCD = accountApi.getBCD(account.getId(), context);
->>>>>>> e408f230
+
         for (final SubscriptionBase subscription : subscriptions) {
 
             // The subscription did not even start, so there is nothing to do yet, we can skip and avoid some NPE down the line when calculating the BCD
@@ -210,7 +207,6 @@
 
             Integer overridenBCD = null;
             for (final EffectiveSubscriptionInternalEvent transition : billingTransitions) {
-<<<<<<< HEAD
                 //
                 // A BCD_CHANGE transition defines a new billCycleDayLocal for the subscription and this overrides whatever computation
                 // occurs below (which is based on billing alignment policy). Also multiple of those BCD_CHANGE transitions could occur,
@@ -219,10 +215,7 @@
                 overridenBCD = transition.getNextBillCycleDayLocal() != null ? transition.getNextBillCycleDayLocal() : overridenBCD;
                 final int bcdLocal = overridenBCD != null ?
                                      overridenBCD :
-                                     calculateBcdForTransition(catalog, baseSubscription, subscription, account, currentAccountBCD, transition);
-=======
-                final int bcdLocal = bcdCalculator.calculateBcd(account, currentAccountBCD, bundleId, subscription, transition, bcdCache, context);
->>>>>>> e408f230
+                                     calculateBcdForTransition(catalog, bcdCache, baseSubscription, subscription, account, currentAccountBCD, transition);
 
                 if (currentAccountBCD == 0 && !updatedAccountBCD) {
                     log.info("Setting account BCD='{}', accountId='{}'", bcdLocal, account.getId());
@@ -236,10 +229,10 @@
         }
     }
 
-    private int calculateBcdForTransition(final Catalog catalog, final SubscriptionBase baseSubscription, final SubscriptionBase subscription, final ImmutableAccountData account, final int accountBillCycleDayLocal, final EffectiveSubscriptionInternalEvent transition)
+    private int calculateBcdForTransition(final Catalog catalog, final Map<UUID, Integer> bcdCache, final SubscriptionBase baseSubscription, final SubscriptionBase subscription, final ImmutableAccountData account, final int accountBillCycleDayLocal, final EffectiveSubscriptionInternalEvent transition)
             throws CatalogApiException, AccountApiException, SubscriptionBaseApiException {
         final BillingAlignment alignment = catalog.billingAlignment(getPlanPhaseSpecifierFromTransition(catalog, transition), transition.getEffectiveTransitionTime());
-        return BillCycleDayCalculator.calculateBcdForAlignment(subscription, baseSubscription, alignment, account.getTimeZone(), accountBillCycleDayLocal);
+        return BillCycleDayCalculator.calculateBcdForAlignment(bcdCache, subscription, baseSubscription, alignment, account.getTimeZone(), accountBillCycleDayLocal);
     }
 
     private PlanPhaseSpecifier getPlanPhaseSpecifierFromTransition(final Catalog catalog, final EffectiveSubscriptionInternalEvent transition) throws CatalogApiException {
