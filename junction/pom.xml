--- conflicted
+++ resolved
@@ -19,11 +19,7 @@
     <parent>
         <artifactId>killbill</artifactId>
         <groupId>org.kill-bill.billing</groupId>
-<<<<<<< HEAD
-        <version>0.16.2-SNAPSHOT</version>
-=======
         <version>0.16.3-SNAPSHOT</version>
->>>>>>> f7d3b80f
         <relativePath>../pom.xml</relativePath>
     </parent>
     <artifactId>killbill-junction</artifactId>
