--- conflicted
+++ resolved
@@ -260,11 +260,7 @@
     public static final String MIGRATION = "migration";
 
     public static final String CHILDREN = "children";
-<<<<<<< HEAD
-    public static final String CHILDREN_PATH = PREFIX + "/" + CHILDREN;
     public static final String BCD = "bcd";
-=======
     public static final String TRANSFER_CREDIT = "transferCredit";
->>>>>>> 93bff467
 
 }