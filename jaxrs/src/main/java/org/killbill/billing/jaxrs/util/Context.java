--- conflicted
+++ resolved
@@ -56,19 +56,12 @@
         try {
             Preconditions.checkNotNull(createdBy, String.format("Header %s needs to be set", JaxrsResource.HDR_CREATED_BY));
             final Tenant tenant = getTenantFromRequest(request);
-<<<<<<< HEAD
-
-
-            return contextFactory.createCallContext(tenant == null ? null : tenant.getId(), createdBy, origin, userType, reason,
-                                                    comment, getOrCreateUserToken());
-=======
             final CallContext callContext = contextFactory.createCallContext(tenant == null ? null : tenant.getId(), createdBy, origin, userType, reason,
-                                                                             comment, UUIDs.randomUUID());
+                                                                             comment, getOrCreateUserToken());
 
             populateMDCContext(callContext);
 
             return callContext;
->>>>>>> 106e1791
         } catch (final NullPointerException e) {
             throw new IllegalArgumentException(e.getMessage());
         }
