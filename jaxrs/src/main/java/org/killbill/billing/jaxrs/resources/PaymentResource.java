/*
 * Copyright 2014 Groupon, Inc
 * Copyright 2014 The Billing Project, LLC
 *
 * The Billing Project licenses this file to you under the Apache License, version 2.0
 * (the "License"); you may not use this file except in compliance with the
 * License.  You may obtain a copy of the License at:
 *
 *    http://www.apache.org/licenses/LICENSE-2.0
 *
 * Unless required by applicable law or agreed to in writing, software
 * distributed under the License is distributed on an "AS IS" BASIS, WITHOUT
 * WARRANTIES OR CONDITIONS OF ANY KIND, either express or implied.  See the
 * License for the specific language governing permissions and limitations
 * under the License.
 */

package org.killbill.billing.jaxrs.resources;

import java.net.URI;
import java.util.HashMap;
import java.util.List;
import java.util.Map;
import java.util.UUID;
import java.util.concurrent.atomic.AtomicReference;

import javax.annotation.Nullable;
import javax.inject.Inject;
import javax.servlet.http.HttpServletRequest;
import javax.ws.rs.Consumes;
import javax.ws.rs.DELETE;
import javax.ws.rs.DefaultValue;
import javax.ws.rs.GET;
import javax.ws.rs.HeaderParam;
import javax.ws.rs.POST;
import javax.ws.rs.Path;
import javax.ws.rs.PathParam;
import javax.ws.rs.Produces;
import javax.ws.rs.QueryParam;
import javax.ws.rs.core.Response;
import javax.ws.rs.core.Response.Status;
import javax.ws.rs.core.UriInfo;

import org.killbill.billing.ObjectType;
import org.killbill.billing.account.api.Account;
import org.killbill.billing.account.api.AccountApiException;
import org.killbill.billing.account.api.AccountUserApi;
import org.killbill.billing.catalog.api.Currency;
import org.killbill.billing.jaxrs.json.AccountJson;
import org.killbill.billing.jaxrs.json.ComboPaymentTransactionJson;
import org.killbill.billing.jaxrs.json.PaymentJson;
import org.killbill.billing.jaxrs.json.PaymentMethodJson;
import org.killbill.billing.jaxrs.json.PaymentTransactionJson;
import org.killbill.billing.jaxrs.json.PluginPropertyJson;
import org.killbill.billing.jaxrs.util.Context;
import org.killbill.billing.jaxrs.util.JaxrsUriBuilder;
import org.killbill.billing.payment.api.Payment;
import org.killbill.billing.payment.api.PaymentApi;
import org.killbill.billing.payment.api.PaymentApiException;
import org.killbill.billing.payment.api.PaymentMethod;
import org.killbill.billing.payment.api.PaymentOptions;
import org.killbill.billing.payment.api.PluginProperty;
import org.killbill.billing.payment.api.TransactionType;
import org.killbill.billing.util.api.AuditUserApi;
import org.killbill.billing.util.api.CustomFieldUserApi;
import org.killbill.billing.util.api.TagUserApi;
import org.killbill.billing.util.audit.AccountAuditLogs;
import org.killbill.billing.util.callcontext.CallContext;
import org.killbill.billing.util.callcontext.TenantContext;
import org.killbill.billing.util.entity.Pagination;
import org.killbill.clock.Clock;

import com.codahale.metrics.annotation.Timed;
import com.google.common.base.Function;
import com.google.common.base.Preconditions;
import com.google.common.base.Predicate;
import com.google.common.base.Strings;
import com.google.common.collect.ImmutableList;
import com.google.common.collect.ImmutableMap;
import com.google.common.collect.Iterables;
import com.wordnik.swagger.annotations.Api;
import com.wordnik.swagger.annotations.ApiOperation;
import com.wordnik.swagger.annotations.ApiResponse;
import com.wordnik.swagger.annotations.ApiResponses;

import static javax.ws.rs.core.MediaType.APPLICATION_JSON;

@Path(JaxrsResource.PAYMENTS_PATH)
@Api(value = JaxrsResource.PAYMENTS_PATH, description = "Operations on payments")
public class PaymentResource extends JaxRsResourceBase {

    @Inject
    public PaymentResource(final JaxrsUriBuilder uriBuilder,
                           final TagUserApi tagUserApi,
                           final CustomFieldUserApi customFieldUserApi,
                           final AuditUserApi auditUserApi,
                           final AccountUserApi accountUserApi,
                           final PaymentApi paymentApi,
                           final Clock clock,
                           final Context context) {
        super(uriBuilder, tagUserApi, customFieldUserApi, auditUserApi, accountUserApi, paymentApi, clock, context);
    }

    @Timed
    @GET
    @Path("/{paymentId:" + UUID_PATTERN + "}/")
    @Produces(APPLICATION_JSON)
    @ApiOperation(value = "Retrieve a payment by id", response = PaymentJson.class)
    @ApiResponses(value = {@ApiResponse(code = 400, message = "Invalid paymentId supplied"),
                           @ApiResponse(code = 404, message = "Payment not found")})
    public Response getPayment(@PathParam("paymentId") final String paymentIdStr,
                               @QueryParam(QUERY_WITH_PLUGIN_INFO) @DefaultValue("false") final Boolean withPluginInfo,
                               @QueryParam(QUERY_PLUGIN_PROPERTY) final List<String> pluginPropertiesString,
                               @QueryParam(QUERY_AUDIT) @DefaultValue("NONE") final AuditMode auditMode,
                               @javax.ws.rs.core.Context final HttpServletRequest request) throws PaymentApiException {
        final Iterable<PluginProperty> pluginProperties = extractPluginProperties(pluginPropertiesString);
        final UUID paymentIdId = UUID.fromString(paymentIdStr);
        final TenantContext tenantContext = context.createContext(request);
        final Payment payment = paymentApi.getPayment(paymentIdId, withPluginInfo, pluginProperties, tenantContext);
        final AccountAuditLogs accountAuditLogs = auditUserApi.getAccountAuditLogs(payment.getAccountId(), auditMode.getLevel(), tenantContext);
        final PaymentJson result = new PaymentJson(payment, accountAuditLogs);
        return Response.status(Response.Status.OK).entity(result).build();
    }

    @Timed
    @GET
    @Produces(APPLICATION_JSON)
    @ApiOperation(value = "Retrieve a payment by id", response = PaymentJson.class)
    @ApiResponses(value = {@ApiResponse(code = 404, message = "Payment not found")})
    public Response getPaymentByExternalKey(@QueryParam(QUERY_WITH_PLUGIN_INFO) @DefaultValue("false") final Boolean withPluginInfo,
                                            @QueryParam(QUERY_EXTERNAL_KEY) final String paymentExternalKey,
                                            @QueryParam(QUERY_PLUGIN_PROPERTY) final List<String> pluginPropertiesString,
                                            @QueryParam(QUERY_AUDIT) @DefaultValue("NONE") final AuditMode auditMode,
                                            @javax.ws.rs.core.Context final HttpServletRequest request) throws PaymentApiException {
        verifyNonNullOrEmpty(paymentExternalKey, "Payment externalKey needs to be specified");
        final Iterable<PluginProperty> pluginProperties = extractPluginProperties(pluginPropertiesString);
        final TenantContext tenantContext = context.createContext(request);
        final Payment payment = paymentApi.getPaymentByExternalKey(paymentExternalKey, withPluginInfo, pluginProperties, tenantContext);
        final AccountAuditLogs accountAuditLogs = auditUserApi.getAccountAuditLogs(payment.getAccountId(), auditMode.getLevel(), tenantContext);
        final PaymentJson result = new PaymentJson(payment, accountAuditLogs);
        return Response.status(Response.Status.OK).entity(result).build();
    }

    @Timed
    @GET
    @Path("/" + PAGINATION)
    @Produces(APPLICATION_JSON)
    @ApiOperation(value = "Get payments", response = PaymentJson.class, responseContainer = "List")
    @ApiResponses(value = {})
    public Response getPayments(@QueryParam(QUERY_SEARCH_OFFSET) @DefaultValue("0") final Long offset,
                                @QueryParam(QUERY_SEARCH_LIMIT) @DefaultValue("100") final Long limit,
                                @QueryParam(QUERY_PAYMENT_PLUGIN_NAME) final String pluginName,
                                @QueryParam(QUERY_PLUGIN_PROPERTY) final List<String> pluginPropertiesString,
                                @QueryParam(QUERY_AUDIT) @DefaultValue("NONE") final AuditMode auditMode,
                                @QueryParam(QUERY_WITH_PLUGIN_INFO) @DefaultValue("false") final Boolean withPluginInfo,
                                @javax.ws.rs.core.Context final HttpServletRequest request) throws PaymentApiException {
        final Iterable<PluginProperty> pluginProperties = extractPluginProperties(pluginPropertiesString);
        final TenantContext tenantContext = context.createContext(request);

        final Pagination<Payment> payments;
        if (Strings.isNullOrEmpty(pluginName)) {
            payments = paymentApi.getPayments(offset, limit, withPluginInfo, pluginProperties, tenantContext);
        } else {
            payments = paymentApi.getPayments(offset, limit, pluginName, withPluginInfo, pluginProperties, tenantContext);
        }

        final URI nextPageUri = uriBuilder.nextPage(PaymentResource.class, "getPayments", payments.getNextOffset(), limit, ImmutableMap.<String, String>of(QUERY_PAYMENT_METHOD_PLUGIN_NAME, Strings.nullToEmpty(pluginName),
                                                                                                                                                           QUERY_AUDIT, auditMode.getLevel().toString()));
        final AtomicReference<Map<UUID, AccountAuditLogs>> accountsAuditLogs = new AtomicReference<Map<UUID, AccountAuditLogs>>(new HashMap<UUID, AccountAuditLogs>());

        return buildStreamingPaginationResponse(payments,
                                                new Function<Payment, PaymentJson>() {
                                                    @Override
                                                    public PaymentJson apply(final Payment payment) {
                                                        // Cache audit logs per account
                                                        if (accountsAuditLogs.get().get(payment.getAccountId()) == null) {
                                                            accountsAuditLogs.get().put(payment.getAccountId(), auditUserApi.getAccountAuditLogs(payment.getAccountId(), auditMode.getLevel(), tenantContext));
                                                        }
                                                        final AccountAuditLogs accountAuditLogs = accountsAuditLogs.get().get(payment.getAccountId());
                                                        return new PaymentJson(payment, accountAuditLogs);
                                                    }
                                                },
                                                nextPageUri
                                               );
    }

    @Timed
    @GET
    @Path("/" + SEARCH + "/{searchKey:" + ANYTHING_PATTERN + "}")
    @Produces(APPLICATION_JSON)
    @ApiOperation(value = "Search payments", response = PaymentJson.class, responseContainer = "List")
    @ApiResponses(value = {})
    public Response searchPayments(@PathParam("searchKey") final String searchKey,
                                   @QueryParam(QUERY_SEARCH_OFFSET) @DefaultValue("0") final Long offset,
                                   @QueryParam(QUERY_SEARCH_LIMIT) @DefaultValue("100") final Long limit,
                                   @QueryParam(QUERY_PAYMENT_PLUGIN_NAME) final String pluginName,
                                   @QueryParam(QUERY_PLUGIN_PROPERTY) final List<String> pluginPropertiesString,
                                   @QueryParam(QUERY_AUDIT) @DefaultValue("NONE") final AuditMode auditMode,
                                   @QueryParam(QUERY_WITH_PLUGIN_INFO) @DefaultValue("false") final Boolean withPluginInfo,
                                   @javax.ws.rs.core.Context final HttpServletRequest request) throws PaymentApiException {
        final Iterable<PluginProperty> pluginProperties = extractPluginProperties(pluginPropertiesString);
        final TenantContext tenantContext = context.createContext(request);

        // Search the plugin(s)
        final Pagination<Payment> payments;
        if (Strings.isNullOrEmpty(pluginName)) {
            payments = paymentApi.searchPayments(searchKey, offset, limit, withPluginInfo, pluginProperties, tenantContext);
        } else {
            payments = paymentApi.searchPayments(searchKey, offset, limit, pluginName, withPluginInfo, pluginProperties, tenantContext);
        }

        final URI nextPageUri = uriBuilder.nextPage(PaymentResource.class, "searchPayments", payments.getNextOffset(), limit, ImmutableMap.<String, String>of("searchKey", searchKey,
                                                                                                                                                              QUERY_PAYMENT_METHOD_PLUGIN_NAME, Strings.nullToEmpty(pluginName),
                                                                                                                                                              QUERY_AUDIT, auditMode.getLevel().toString()));
        final AtomicReference<Map<UUID, AccountAuditLogs>> accountsAuditLogs = new AtomicReference<Map<UUID, AccountAuditLogs>>(new HashMap<UUID, AccountAuditLogs>());

        return buildStreamingPaginationResponse(payments,
                                                new Function<Payment, PaymentJson>() {
                                                    @Override
                                                    public PaymentJson apply(final Payment payment) {
                                                        // Cache audit logs per account
                                                        if (accountsAuditLogs.get().get(payment.getAccountId()) == null) {
                                                            accountsAuditLogs.get().put(payment.getAccountId(), auditUserApi.getAccountAuditLogs(payment.getAccountId(), auditMode.getLevel(), tenantContext));
                                                        }
                                                        final AccountAuditLogs accountAuditLogs = accountsAuditLogs.get().get(payment.getAccountId());
                                                        return new PaymentJson(payment, accountAuditLogs);
                                                    }
                                                },
                                                nextPageUri
                                               );
    }

    @Timed
    @POST
    @Path("/{paymentId:" + UUID_PATTERN + "}/")
    @Consumes(APPLICATION_JSON)
    @Produces(APPLICATION_JSON)
    @ApiOperation(value = "Capture an existing authorization")
    @ApiResponses(value = {@ApiResponse(code = 400, message = "Invalid paymentId supplied"),
                           @ApiResponse(code = 404, message = "Account or payment not found")})
    public Response captureAuthorization(final PaymentTransactionJson json,
                                         @PathParam("paymentId") final String paymentIdStr,
                                         @QueryParam(QUERY_PLUGIN_PROPERTY) final List<String> pluginPropertiesString,
                                         @HeaderParam(HDR_CREATED_BY) final String createdBy,
                                         @HeaderParam(HDR_REASON) final String reason,
                                         @HeaderParam(HDR_COMMENT) final String comment,
                                         @javax.ws.rs.core.Context final UriInfo uriInfo,
                                         @javax.ws.rs.core.Context final HttpServletRequest request) throws PaymentApiException, AccountApiException {
        return captureAuthorizationInternal(json, paymentIdStr, pluginPropertiesString, createdBy, reason, comment, uriInfo, request);
    }

    @Timed
    @POST
    @Consumes(APPLICATION_JSON)
    @Produces(APPLICATION_JSON)
    @ApiOperation(value = "Capture an existing authorization")
    @ApiResponses(value = {@ApiResponse(code = 404, message = "Account or payment not found")})
    public Response captureAuthorizationByExternalKey(final PaymentTransactionJson json,
                                                      @QueryParam(QUERY_PLUGIN_PROPERTY) final List<String> pluginPropertiesString,
                                                      @HeaderParam(HDR_CREATED_BY) final String createdBy,
                                                      @HeaderParam(HDR_REASON) final String reason,
                                                      @HeaderParam(HDR_COMMENT) final String comment,
                                                      @javax.ws.rs.core.Context final UriInfo uriInfo,
                                                      @javax.ws.rs.core.Context final HttpServletRequest request) throws PaymentApiException, AccountApiException {
        return captureAuthorizationInternal(json, null, pluginPropertiesString, createdBy, reason, comment, uriInfo, request);
    }

    private Response captureAuthorizationInternal(final PaymentTransactionJson json,
                                                  @Nullable final String paymentIdStr,
                                                  final List<String> pluginPropertiesString,
                                                  final String createdBy,
                                                  final String reason,
                                                  final String comment,
                                                  final UriInfo uriInfo,
                                                  final HttpServletRequest request) throws PaymentApiException, AccountApiException {

        verifyNonNullOrEmpty(json, "PaymentTransactionJson body should be specified");
        verifyNonNullOrEmpty(json.getAmount(), "PaymentTransactionJson amount needs to be set");

        final Iterable<PluginProperty> pluginProperties = extractPluginProperties(pluginPropertiesString);
        final CallContext callContext = context.createContext(createdBy, reason, comment, request);
        final Payment initialPayment = getPaymentByIdOrKey(paymentIdStr, json.getPaymentExternalKey(), pluginProperties, callContext);

        final Account account = accountUserApi.getAccountById(initialPayment.getAccountId(), callContext);
        final Currency currency = json.getCurrency() == null ? account.getCurrency() : Currency.valueOf(json.getCurrency());

        final Payment payment = paymentApi.createCapture(account, initialPayment.getId(), json.getAmount(), currency,
                                                         json.getTransactionExternalKey(), pluginProperties, callContext);
        return uriBuilder.buildResponse(uriInfo, PaymentResource.class, "getPayment", payment.getId());
    }

    @Timed
    @POST
    @Path("/{paymentId:" + UUID_PATTERN + "}/" + REFUNDS)
    @Consumes(APPLICATION_JSON)
    @Produces(APPLICATION_JSON)
    @ApiOperation(value = "Refund an existing payment")
    @ApiResponses(value = {@ApiResponse(code = 400, message = "Invalid paymentId supplied"),
                           @ApiResponse(code = 404, message = "Account or payment not found")})
    public Response refundPayment(final PaymentTransactionJson json,
                                  @PathParam("paymentId") final String paymentIdStr,
                                  @QueryParam(QUERY_PLUGIN_PROPERTY) final List<String> pluginPropertiesString,
                                  @HeaderParam(HDR_CREATED_BY) final String createdBy,
                                  @HeaderParam(HDR_REASON) final String reason,
                                  @HeaderParam(HDR_COMMENT) final String comment,
                                  @javax.ws.rs.core.Context final UriInfo uriInfo,
                                  @javax.ws.rs.core.Context final HttpServletRequest request) throws PaymentApiException, AccountApiException {
        return refundPaymentInternal(json, paymentIdStr, pluginPropertiesString, createdBy, reason, comment, uriInfo, request);
    }

    @Timed
    @POST
    @Path("/" + REFUNDS)
    @Consumes(APPLICATION_JSON)
    @Produces(APPLICATION_JSON)
    @ApiOperation(value = "Refund an existing payment")
    @ApiResponses(value = {@ApiResponse(code = 404, message = "Account or payment not found")})
    public Response refundPaymentByExternalKey(final PaymentTransactionJson json,
                                               @QueryParam(QUERY_PLUGIN_PROPERTY) final List<String> pluginPropertiesString,
                                               @HeaderParam(HDR_CREATED_BY) final String createdBy,
                                               @HeaderParam(HDR_REASON) final String reason,
                                               @HeaderParam(HDR_COMMENT) final String comment,
                                               @javax.ws.rs.core.Context final UriInfo uriInfo,
                                               @javax.ws.rs.core.Context final HttpServletRequest request) throws PaymentApiException, AccountApiException {
        return refundPaymentInternal(json, null, pluginPropertiesString, createdBy, reason, comment, uriInfo, request);

    }

    private Response refundPaymentInternal(final PaymentTransactionJson json,
                                           @Nullable final String paymentIdStr,
                                           final List<String> pluginPropertiesString,
                                           final String createdBy,
                                           final String reason,
                                           final String comment,
                                           final UriInfo uriInfo,
                                           final HttpServletRequest request) throws PaymentApiException, AccountApiException {

        verifyNonNullOrEmpty(json, "PaymentTransactionJson body should be specified");
        verifyNonNullOrEmpty(json.getAmount(), "PaymentTransactionJson amount needs to be set");

        final Iterable<PluginProperty> pluginProperties = extractPluginProperties(pluginPropertiesString);
        final CallContext callContext = context.createContext(createdBy, reason, comment, request);
        final Payment initialPayment = getPaymentByIdOrKey(paymentIdStr, json.getPaymentExternalKey(), pluginProperties, callContext);

        final Account account = accountUserApi.getAccountById(initialPayment.getAccountId(), callContext);
        final Currency currency = json.getCurrency() == null ? account.getCurrency() : Currency.valueOf(json.getCurrency());

        final Payment payment = paymentApi.createRefund(account, initialPayment.getId(), json.getAmount(), currency,
                                                        json.getTransactionExternalKey(), pluginProperties, callContext);
        return uriBuilder.buildResponse(uriInfo, PaymentResource.class, "getPayment", payment.getId());

    }

    @Timed
    @DELETE
    @Path("/{paymentId:" + UUID_PATTERN + "}/")
    @Consumes(APPLICATION_JSON)
    @Produces(APPLICATION_JSON)
    @ApiOperation(value = "Void an existing payment")
    @ApiResponses(value = {@ApiResponse(code = 400, message = "Invalid paymentId supplied"),
                           @ApiResponse(code = 404, message = "Account or payment not found")})
    public Response voidPayment(final PaymentTransactionJson json,
                                @PathParam("paymentId") final String paymentIdStr,
                                @QueryParam(QUERY_PLUGIN_PROPERTY) final List<String> pluginPropertiesString,
                                @HeaderParam(HDR_CREATED_BY) final String createdBy,
                                @HeaderParam(HDR_REASON) final String reason,
                                @HeaderParam(HDR_COMMENT) final String comment,
                                @javax.ws.rs.core.Context final UriInfo uriInfo,
                                @javax.ws.rs.core.Context final HttpServletRequest request) throws PaymentApiException, AccountApiException {
        return voidPaymentInternal(json, paymentIdStr, pluginPropertiesString, createdBy, reason, comment, uriInfo, request);
    }

    @Timed
    @DELETE
    @Consumes(APPLICATION_JSON)
    @Produces(APPLICATION_JSON)
    @ApiOperation(value = "Void an existing payment")
    @ApiResponses(value = {@ApiResponse(code = 404, message = "Account or payment not found")})
    public Response voidPaymentByExternalKey(final PaymentTransactionJson json,
                                             @QueryParam(QUERY_PLUGIN_PROPERTY) final List<String> pluginPropertiesString,
                                             @HeaderParam(HDR_CREATED_BY) final String createdBy,
                                             @HeaderParam(HDR_REASON) final String reason,
                                             @HeaderParam(HDR_COMMENT) final String comment,
                                             @javax.ws.rs.core.Context final UriInfo uriInfo,
                                             @javax.ws.rs.core.Context final HttpServletRequest request) throws PaymentApiException, AccountApiException {
        return voidPaymentInternal(json, null, pluginPropertiesString, createdBy, reason, comment, uriInfo, request);
    }

    private Response voidPaymentInternal(final PaymentTransactionJson json,
                                         @Nullable final String paymentIdStr,
                                         final List<String> pluginPropertiesString,
                                         final String createdBy,
                                         final String reason,
                                         final String comment,
                                         final UriInfo uriInfo,
                                         final HttpServletRequest request) throws PaymentApiException, AccountApiException {
        final Iterable<PluginProperty> pluginProperties = extractPluginProperties(pluginPropertiesString);
        final CallContext callContext = context.createContext(createdBy, reason, comment, request);
        final Payment initialPayment = getPaymentByIdOrKey(paymentIdStr, json.getPaymentExternalKey(), pluginProperties, callContext);

        final Account account = accountUserApi.getAccountById(initialPayment.getAccountId(), callContext);

        final String transactionExternalKey = json != null ? json.getTransactionExternalKey() : null;
        final Payment payment = paymentApi.createVoid(account, initialPayment.getId(), transactionExternalKey, pluginProperties, callContext);
        return uriBuilder.buildResponse(uriInfo, PaymentResource.class, "getPayment", payment.getId());
    }

    @Timed
    @POST
    @Path("/{paymentId:" + UUID_PATTERN + "}/" + CHARGEBACKS)
    @Consumes(APPLICATION_JSON)
    @Produces(APPLICATION_JSON)
    @ApiOperation(value = "Record a chargeback")
    @ApiResponses(value = {@ApiResponse(code = 400, message = "Invalid paymentId supplied"),
                           @ApiResponse(code = 404, message = "Account not found")})
    public Response chargebackPayment(final PaymentTransactionJson json,
                                      @PathParam("paymentId") final String paymentIdStr,
                                      @QueryParam(QUERY_PLUGIN_PROPERTY) final List<String> pluginPropertiesString,
                                      @HeaderParam(HDR_CREATED_BY) final String createdBy,
                                      @HeaderParam(HDR_REASON) final String reason,
                                      @HeaderParam(HDR_COMMENT) final String comment,
                                      @javax.ws.rs.core.Context final UriInfo uriInfo,
                                      @javax.ws.rs.core.Context final HttpServletRequest request) throws PaymentApiException, AccountApiException {
        return chargebackPaymentInternal(json, paymentIdStr, pluginPropertiesString, createdBy, reason, comment, uriInfo, request);
    }

    @Timed
    @POST
    @Path("/" + CHARGEBACKS)
    @Consumes(APPLICATION_JSON)
    @Produces(APPLICATION_JSON)
    @ApiOperation(value = "Record a chargeback")
    @ApiResponses(value = {@ApiResponse(code = 404, message = "Account not found")})
    public Response chargebackPaymentByExternalKey(final PaymentTransactionJson json,
                                                   @QueryParam(QUERY_PLUGIN_PROPERTY) final List<String> pluginPropertiesString,
                                                   @HeaderParam(HDR_CREATED_BY) final String createdBy,
                                                   @HeaderParam(HDR_REASON) final String reason,
                                                   @HeaderParam(HDR_COMMENT) final String comment,
                                                   @javax.ws.rs.core.Context final UriInfo uriInfo,
                                                   @javax.ws.rs.core.Context final HttpServletRequest request) throws PaymentApiException, AccountApiException {
        return chargebackPaymentInternal(json, null, pluginPropertiesString, createdBy, reason, comment, uriInfo, request);
    }

    private Response chargebackPaymentInternal(final PaymentTransactionJson json,
                                               @Nullable final String paymentIdStr,
                                               final List<String> pluginPropertiesString,
                                               final String createdBy,
                                               final String reason,
                                               final String comment,
                                               final UriInfo uriInfo,
                                               final HttpServletRequest request) throws PaymentApiException, AccountApiException {
        verifyNonNullOrEmpty(json, "PaymentTransactionJson body should be specified");
        verifyNonNullOrEmpty(json.getAmount(), "PaymentTransactionJson amount needs to be set");

        final Iterable<PluginProperty> pluginProperties = extractPluginProperties(pluginPropertiesString);
        final CallContext callContext = context.createContext(createdBy, reason, comment, request);
        final Payment initialPayment = getPaymentByIdOrKey(paymentIdStr, json.getPaymentExternalKey(), pluginProperties, callContext);

        final Account account = accountUserApi.getAccountById(initialPayment.getAccountId(), callContext);
        final Currency currency = json.getCurrency() == null ? account.getCurrency() : Currency.valueOf(json.getCurrency());

        final Payment payment = paymentApi.createChargeback(account, initialPayment.getId(), json.getAmount(), currency,
                                                            json.getTransactionExternalKey(), callContext);
        return uriBuilder.buildResponse(uriInfo, PaymentResource.class, "getPayment", payment.getId());
    }

    @Timed
    @POST
    @Consumes(APPLICATION_JSON)
    @Produces(APPLICATION_JSON)
    @Path("/" + COMBO)
    @ApiOperation(value = "Combo api to create a new payment transaction on a existing (or not) account ")
    @ApiResponses(value = {@ApiResponse(code = 400, message = "Invalid data for Account or PaymentMethod")})
    public Response createComboPayment(final ComboPaymentTransactionJson json,
                                       @QueryParam(QUERY_PAYMENT_CONTROL_PLUGIN_NAME) final List<String> paymentControlPluginNames,
                                       @HeaderParam(HDR_CREATED_BY) final String createdBy,
                                       @HeaderParam(HDR_REASON) final String reason,
                                       @HeaderParam(HDR_COMMENT) final String comment,
                                       @javax.ws.rs.core.Context final UriInfo uriInfo,
                                       @javax.ws.rs.core.Context final HttpServletRequest request) throws PaymentApiException, AccountApiException {

        verifyNonNullOrEmpty(json, "ComboPaymentTransactionJson body should be specified");

        final CallContext callContext = context.createContext(createdBy, reason, comment, request);
        final Account account = getOrCreateAccount(json.getAccount(), callContext);

<<<<<<< HEAD
        final Iterable paymentMethodPluginProperties = Iterables.<PluginPropertyJson, PluginProperty>transform(json.getPaymentMethodPluginProperties(),
                                                                                                               new Function<PluginPropertyJson, PluginProperty>() {
                                                                                                                   @Override
                                                                                                                   public PluginProperty apply(final PluginPropertyJson pluginPropertyJson) {
                                                                                                                       return pluginPropertyJson.toPluginProperty();
                                                                                                                   }
                                                                                                               }
                                                                                                              );
=======
        final Iterable<PluginProperty> paymentMethodPluginProperties = json.getPaymentMethodPluginProperties() != null ?
                                                                       Iterables.<PluginPropertyJson, PluginProperty>transform(json.getPaymentMethodPluginProperties(),
                                                                                                                               new Function<PluginPropertyJson, PluginProperty>() {
                                                                                                                                   @Override
                                                                                                                                   public PluginProperty apply(final PluginPropertyJson pluginPropertyJson) {
                                                                                                                                       return pluginPropertyJson.toPluginProperty();
                                                                                                                                   }
                                                                                                                               }
                                                                                                                              ) :
                                                                       ImmutableList.<PluginProperty>of();
>>>>>>> 7cea025e

        final UUID paymentMethodId = getOrCreatePaymentMethod(account, json.getPaymentMethod(), paymentMethodPluginProperties, callContext);

        final PaymentTransactionJson paymentTransactionJson = json.getTransaction();
        final TransactionType transactionType = TransactionType.valueOf(paymentTransactionJson.getTransactionType());
        final PaymentOptions paymentOptions = createControlPluginApiPaymentOptions(paymentControlPluginNames);
        final Payment result;

<<<<<<< HEAD

        final Iterable transactionPluginProperties = Iterables.<PluginPropertyJson, PluginProperty>transform(json.getTransactionPluginProperties(),
                                                                                                               new Function<PluginPropertyJson, PluginProperty>() {
                                                                                                                   @Override
                                                                                                                   public PluginProperty apply(final PluginPropertyJson pluginPropertyJson) {
                                                                                                                       return pluginPropertyJson.toPluginProperty();
                                                                                                                   }
                                                                                                               }
                                                                                                              );
=======
        final Iterable<PluginProperty> transactionPluginProperties = json.getTransactionPluginProperties() != null ?
                                                                     Iterables.<PluginPropertyJson, PluginProperty>transform(json.getTransactionPluginProperties(),
                                                                                                                             new Function<PluginPropertyJson, PluginProperty>() {
                                                                                                                                 @Override
                                                                                                                                 public PluginProperty apply(final PluginPropertyJson pluginPropertyJson) {
                                                                                                                                     return pluginPropertyJson.toPluginProperty();
                                                                                                                                 }
                                                                                                                             }
                                                                                                                            ) :
                                                                     ImmutableList.<PluginProperty>of();
>>>>>>> 7cea025e

        final Currency currency = paymentTransactionJson.getCurrency() == null ? account.getCurrency() : Currency.valueOf(paymentTransactionJson.getCurrency());
        final UUID paymentId = null; // If we need to specify a paymentId (e.g 3DS authorization, we can use regular API, no need for combo call)
        switch (transactionType) {
            case AUTHORIZE:
                result = paymentApi.createAuthorizationWithPaymentControl(account, paymentMethodId, paymentId, paymentTransactionJson.getAmount(), currency,
                                                                          paymentTransactionJson.getPaymentExternalKey(), paymentTransactionJson.getTransactionExternalKey(),
                                                                          transactionPluginProperties, paymentOptions, callContext);
                break;
            case PURCHASE:
                result = paymentApi.createPurchaseWithPaymentControl(account, paymentMethodId, paymentId, paymentTransactionJson.getAmount(), currency,
                                                                     paymentTransactionJson.getPaymentExternalKey(), paymentTransactionJson.getTransactionExternalKey(),
                                                                     transactionPluginProperties, paymentOptions, callContext);
                break;
            case CREDIT:
                result = paymentApi.createCreditWithPaymentControl(account, paymentMethodId, paymentId, paymentTransactionJson.getAmount(), currency,
                                                                   paymentTransactionJson.getPaymentExternalKey(), paymentTransactionJson.getTransactionExternalKey(),
                                                                   transactionPluginProperties, paymentOptions, callContext);
                break;
            default:
                return Response.status(Status.PRECONDITION_FAILED).entity("TransactionType " + transactionType + " is not allowed for an account").build();
        }
        return uriBuilder.buildResponse(uriInfo, PaymentResource.class, "getPayment", result.getId());
    }

    @Override
    protected ObjectType getObjectType() {
        return ObjectType.PAYMENT;
    }

    private Account getOrCreateAccount(final AccountJson accountJson, final CallContext callContext) throws AccountApiException {
        // Attempt to retrieve by accountId if specified
        if (accountJson.getAccountId() != null) {
            return accountUserApi.getAccountById(UUID.fromString(accountJson.getAccountId()), callContext);
        }

        if (accountJson.getExternalKey() != null) {
            // Attempt to retrieve by account externalKey
            return accountUserApi.getAccountByKey(accountJson.getExternalKey(), callContext);
        }
        // Finally create if does not exist
        return accountUserApi.createAccount(accountJson.toAccountData(), callContext);
    }

    private UUID getOrCreatePaymentMethod(final Account account, final PaymentMethodJson paymentMethodJson, final Iterable<PluginProperty> pluginProperties, final CallContext callContext) throws PaymentApiException {

        // Get all payment methods for account
        final List<PaymentMethod> accountPaymentMethods = paymentApi.getAccountPaymentMethods(account.getId(), false, ImmutableList.<PluginProperty>of(), callContext);

        // If we were specified a paymentMethod id and we find it, we return it
        if (paymentMethodJson.getPaymentMethodId() != null) {
            final UUID match = UUID.fromString(paymentMethodJson.getPaymentMethodId());
            if (Iterables.any(accountPaymentMethods, new Predicate<PaymentMethod>() {
                @Override
                public boolean apply(final PaymentMethod input) {
                    return input.getId().equals(match);
                }
            })) {
                return match;
            }
        }

        // If we were specified a paymentMethod externalKey and we find it, we return it
        if (paymentMethodJson.getExternalKey() != null) {
            final PaymentMethod match = Iterables.tryFind(accountPaymentMethods, new Predicate<PaymentMethod>() {
                @Override
                public boolean apply(final PaymentMethod input) {
                    return input.getExternalKey().equals(paymentMethodJson.getExternalKey());
                }
            }).orNull();
            if (match != null) {
                return match.getId();
            }
        }

        // Only set as default if this is the first paymentMethod on the account
        final boolean isDefault = accountPaymentMethods.isEmpty();
        final PaymentMethod paymentData = paymentMethodJson.toPaymentMethod(account.getId().toString());
        return paymentApi.addPaymentMethod(account, paymentMethodJson.getExternalKey(), paymentMethodJson.getPluginName(), isDefault,
                                           paymentData.getPluginDetail(), pluginProperties, callContext);
    }

    private Payment getPaymentByIdOrKey(@Nullable final String paymentIdStr, @Nullable final String externalKey, final Iterable<PluginProperty> pluginProperties, final TenantContext tenantContext) throws PaymentApiException {

        Preconditions.checkArgument(paymentIdStr != null || externalKey != null, "Need to set either paymentId or payment externalKey");
        if (paymentIdStr != null) {
            final UUID paymentId = UUID.fromString(paymentIdStr);
            return paymentApi.getPayment(paymentId, false, pluginProperties, tenantContext);
        } else {
            return paymentApi.getPaymentByExternalKey(externalKey, false, pluginProperties, tenantContext);
        }
    }

}<|MERGE_RESOLUTION|>--- conflicted
+++ resolved
@@ -484,16 +484,6 @@
         final CallContext callContext = context.createContext(createdBy, reason, comment, request);
         final Account account = getOrCreateAccount(json.getAccount(), callContext);
 
-<<<<<<< HEAD
-        final Iterable paymentMethodPluginProperties = Iterables.<PluginPropertyJson, PluginProperty>transform(json.getPaymentMethodPluginProperties(),
-                                                                                                               new Function<PluginPropertyJson, PluginProperty>() {
-                                                                                                                   @Override
-                                                                                                                   public PluginProperty apply(final PluginPropertyJson pluginPropertyJson) {
-                                                                                                                       return pluginPropertyJson.toPluginProperty();
-                                                                                                                   }
-                                                                                                               }
-                                                                                                              );
-=======
         final Iterable<PluginProperty> paymentMethodPluginProperties = json.getPaymentMethodPluginProperties() != null ?
                                                                        Iterables.<PluginPropertyJson, PluginProperty>transform(json.getPaymentMethodPluginProperties(),
                                                                                                                                new Function<PluginPropertyJson, PluginProperty>() {
@@ -504,7 +494,6 @@
                                                                                                                                }
                                                                                                                               ) :
                                                                        ImmutableList.<PluginProperty>of();
->>>>>>> 7cea025e
 
         final UUID paymentMethodId = getOrCreatePaymentMethod(account, json.getPaymentMethod(), paymentMethodPluginProperties, callContext);
 
@@ -513,17 +502,6 @@
         final PaymentOptions paymentOptions = createControlPluginApiPaymentOptions(paymentControlPluginNames);
         final Payment result;
 
-<<<<<<< HEAD
-
-        final Iterable transactionPluginProperties = Iterables.<PluginPropertyJson, PluginProperty>transform(json.getTransactionPluginProperties(),
-                                                                                                               new Function<PluginPropertyJson, PluginProperty>() {
-                                                                                                                   @Override
-                                                                                                                   public PluginProperty apply(final PluginPropertyJson pluginPropertyJson) {
-                                                                                                                       return pluginPropertyJson.toPluginProperty();
-                                                                                                                   }
-                                                                                                               }
-                                                                                                              );
-=======
         final Iterable<PluginProperty> transactionPluginProperties = json.getTransactionPluginProperties() != null ?
                                                                      Iterables.<PluginPropertyJson, PluginProperty>transform(json.getTransactionPluginProperties(),
                                                                                                                              new Function<PluginPropertyJson, PluginProperty>() {
@@ -534,7 +512,6 @@
                                                                                                                              }
                                                                                                                             ) :
                                                                      ImmutableList.<PluginProperty>of();
->>>>>>> 7cea025e
 
         final Currency currency = paymentTransactionJson.getCurrency() == null ? account.getCurrency() : Currency.valueOf(paymentTransactionJson.getCurrency());
         final UUID paymentId = null; // If we need to specify a paymentId (e.g 3DS authorization, we can use regular API, no need for combo call)
