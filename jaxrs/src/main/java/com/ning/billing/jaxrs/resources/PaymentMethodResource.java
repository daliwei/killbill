/*
 * Copyright 2010-2013 Ning, Inc.
 *
 * Ning licenses this file to you under the Apache License, version 2.0
 * (the "License"); you may not use this file except in compliance with the
 * License.  You may obtain a copy of the License at:
 *
 *    http://www.apache.org/licenses/LICENSE-2.0
 *
 * Unless required by applicable law or agreed to in writing, software
 * distributed under the License is distributed on an "AS IS" BASIS, WITHOUT
 * WARRANTIES OR CONDITIONS OF ANY KIND, either express or implied.  See the
 * License for the specific language governing permissions and limitations
 * under the License.
 */

package com.ning.billing.jaxrs.resources;

import java.io.IOException;
import java.io.OutputStream;
<<<<<<< HEAD
=======
import java.net.URI;
>>>>>>> 66515290
import java.util.HashMap;
import java.util.Map;
import java.util.UUID;

import javax.servlet.http.HttpServletRequest;
import javax.ws.rs.DELETE;
import javax.ws.rs.DefaultValue;
import javax.ws.rs.GET;
import javax.ws.rs.HeaderParam;
import javax.ws.rs.Path;
import javax.ws.rs.PathParam;
import javax.ws.rs.Produces;
import javax.ws.rs.QueryParam;
import javax.ws.rs.WebApplicationException;
import javax.ws.rs.core.Response;
import javax.ws.rs.core.Response.Status;
import javax.ws.rs.core.StreamingOutput;

import com.ning.billing.ObjectType;
import com.ning.billing.account.api.Account;
import com.ning.billing.account.api.AccountApiException;
import com.ning.billing.account.api.AccountUserApi;
import com.ning.billing.clock.Clock;
import com.ning.billing.jaxrs.json.PaymentMethodJson;
import com.ning.billing.jaxrs.util.Context;
import com.ning.billing.jaxrs.util.JaxrsUriBuilder;
import com.ning.billing.payment.api.PaymentApi;
import com.ning.billing.payment.api.PaymentApiException;
import com.ning.billing.payment.api.PaymentMethod;
import com.ning.billing.util.api.AuditUserApi;
import com.ning.billing.util.api.CustomFieldUserApi;
import com.ning.billing.util.api.TagUserApi;
import com.ning.billing.util.callcontext.CallContext;
import com.ning.billing.util.callcontext.TenantContext;
import com.ning.billing.util.entity.Pagination;

import com.fasterxml.jackson.core.JsonGenerator;
import com.google.common.base.Strings;
<<<<<<< HEAD
=======
import com.google.common.collect.ImmutableMap;
>>>>>>> 66515290
import com.google.inject.Inject;
import com.google.inject.Singleton;

import static javax.ws.rs.core.MediaType.APPLICATION_JSON;

@Singleton
@Path(JaxrsResource.PAYMENT_METHODS_PATH)
public class PaymentMethodResource extends JaxRsResourceBase {

    private final PaymentApi paymentApi;

    @Inject
    public PaymentMethodResource(final PaymentApi paymentApi,
                                 final AccountUserApi accountUserApi,
                                 final JaxrsUriBuilder uriBuilder,
                                 final TagUserApi tagUserApi,
                                 final CustomFieldUserApi customFieldUserApi,
                                 final AuditUserApi auditUserApi,
                                 final Clock clock,
                                 final Context context) {
        super(uriBuilder, tagUserApi, customFieldUserApi, auditUserApi, accountUserApi, clock, context);
        this.paymentApi = paymentApi;
    }

    @GET
    @Path("/{paymentMethodId:" + UUID_PATTERN + "}")
    @Produces(APPLICATION_JSON)
    public Response getPaymentMethod(@PathParam("paymentMethodId") final String paymentMethodId,
                                     @QueryParam(QUERY_PAYMENT_METHOD_PLUGIN_INFO) @DefaultValue("false") final Boolean withPluginInfo,
                                     @javax.ws.rs.core.Context final HttpServletRequest request) throws AccountApiException, PaymentApiException {
        final TenantContext tenantContext = context.createContext(request);

        final PaymentMethod paymentMethod = paymentApi.getPaymentMethodById(UUID.fromString(paymentMethodId), false, withPluginInfo, tenantContext);
        final Account account = accountUserApi.getAccountById(paymentMethod.getAccountId(), tenantContext);
        final PaymentMethodJson json = PaymentMethodJson.toPaymentMethodJson(account, paymentMethod);

        return Response.status(Status.OK).entity(json).build();
    }

    @GET
    @Path("/" + PAGINATION)
    @Produces(APPLICATION_JSON)
    public Response getPaymentMethods(@QueryParam(QUERY_SEARCH_OFFSET) @DefaultValue("0") final Long offset,
                                      @QueryParam(QUERY_SEARCH_LIMIT) @DefaultValue("100") final Long limit,
                                      @QueryParam(QUERY_PAYMENT_METHOD_PLUGIN_NAME) final String pluginName,
                                      @javax.ws.rs.core.Context final HttpServletRequest request) throws PaymentApiException {
        final TenantContext tenantContext = context.createContext(request);

        final Pagination<PaymentMethod> paymentMethods;
        final Map<String, String> nextUriParams = new HashMap<String, String>();
        if (Strings.isNullOrEmpty(pluginName)) {
            paymentMethods = paymentApi.getPaymentMethods(offset, limit, tenantContext);
        } else {
            paymentMethods = paymentApi.getPaymentMethods(offset, limit, pluginName, tenantContext);
            nextUriParams.put(QUERY_PAYMENT_METHOD_PLUGIN_NAME, pluginName);
        }

        final URI nextPageUri = uriBuilder.nextPage(PaymentMethodResource.class, "getPaymentMethods", paymentMethods.getNextOffset(), limit, nextUriParams);
        return buildStreamingPaymentMethodsResponse(paymentMethods, nextPageUri, tenantContext);
    }

    @GET
    @Path("/" + SEARCH + "/{searchKey:" + ANYTHING_PATTERN + "}")
    @Produces(APPLICATION_JSON)
    public Response searchPaymentMethods(@PathParam("searchKey") final String searchKey,
                                         @QueryParam(QUERY_SEARCH_OFFSET) @DefaultValue("0") final Long offset,
                                         @QueryParam(QUERY_SEARCH_LIMIT) @DefaultValue("100") final Long limit,
                                         @QueryParam(QUERY_PAYMENT_METHOD_PLUGIN_NAME) final String pluginName,
                                         @javax.ws.rs.core.Context final HttpServletRequest request) throws PaymentApiException, AccountApiException {
        final TenantContext tenantContext = context.createContext(request);

        // Search the plugin(s)
        final Pagination<PaymentMethod> paymentMethods;
        if (Strings.isNullOrEmpty(pluginName)) {
            paymentMethods = paymentApi.searchPaymentMethods(searchKey, offset, limit, tenantContext);
        } else {
            paymentMethods = paymentApi.searchPaymentMethods(searchKey, offset, limit, pluginName, tenantContext);
        }

<<<<<<< HEAD
=======
        final URI nextPageUri = uriBuilder.nextPage(AccountResource.class, "searchPaymentMethods", paymentMethods.getNextOffset(), limit, ImmutableMap.<String, String>of());
        return buildStreamingPaymentMethodsResponse(paymentMethods, nextPageUri, tenantContext);
    }

    private Response buildStreamingPaymentMethodsResponse(final Pagination<PaymentMethod> paymentMethods, final URI nextPageUri, final TenantContext tenantContext) {
>>>>>>> 66515290
        final Map<UUID, Account> accounts = new HashMap<UUID, Account>();
        final StreamingOutput json = new StreamingOutput() {
            @Override
            public void write(final OutputStream output) throws IOException, WebApplicationException {
                final JsonGenerator generator = mapper.getFactory().createJsonGenerator(output);
                generator.configure(JsonGenerator.Feature.AUTO_CLOSE_TARGET, false);

                generator.writeStartArray();
                for (final PaymentMethod paymentMethod : paymentMethods) {
                    // Lookup the associated account(s)
                    if (accounts.get(paymentMethod.getAccountId()) == null) {
                        final Account account;
                        try {
                            account = accountUserApi.getAccountById(paymentMethod.getAccountId(), tenantContext);
                            accounts.put(paymentMethod.getAccountId(), account);
                        } catch (AccountApiException e) {
<<<<<<< HEAD
                            throw new RuntimeException(e);
=======
                            log.warn("Unable to retrieve account", e);
                            continue;
>>>>>>> 66515290
                        }
                    }

                    final PaymentMethodJson asJson = PaymentMethodJson.toPaymentMethodJson(accounts.get(paymentMethod.getAccountId()), paymentMethod);
                    generator.writeObject(asJson);
                }
                generator.writeEndArray();
                generator.close();
            }
        };
        return Response.status(Status.OK)
                       .entity(json)
                       .header(HDR_PAGINATION_CURRENT_OFFSET, paymentMethods.getCurrentOffset())
                       .header(HDR_PAGINATION_NEXT_OFFSET, paymentMethods.getNextOffset())
<<<<<<< HEAD
                       .header(HDR_PAGINATION_TOTAL_NB_RESULTS, paymentMethods.getTotalNbResults())
                       .header(HDR_PAGINATION_NB_RESULTS, paymentMethods.getNbResults())
                       .header(HDR_PAGINATION_NB_RESULTS_FROM_OFFSET, paymentMethods.getNbResultsFromOffset())
=======
                       .header(HDR_PAGINATION_TOTAL_NB_RECORDS, paymentMethods.getTotalNbRecords())
                       .header(HDR_PAGINATION_MAX_NB_RECORDS, paymentMethods.getMaxNbRecords())
                       .header(HDR_PAGINATION_NEXT_PAGE_URI, nextPageUri)
>>>>>>> 66515290
                       .build();
    }

    @DELETE
    @Produces(APPLICATION_JSON)
    @Path("/{paymentMethodId:" + UUID_PATTERN + "}")
    public Response deletePaymentMethod(@PathParam("paymentMethodId") final String paymentMethodId,
                                        @QueryParam(QUERY_DELETE_DEFAULT_PM_WITH_AUTO_PAY_OFF) @DefaultValue("false") final Boolean deleteDefaultPaymentMethodWithAutoPayOff,
                                        @HeaderParam(HDR_CREATED_BY) final String createdBy,
                                        @HeaderParam(HDR_REASON) final String reason,
                                        @HeaderParam(HDR_COMMENT) final String comment,
                                        @javax.ws.rs.core.Context final HttpServletRequest request) throws PaymentApiException, AccountApiException {
        final CallContext callContext = context.createContext(createdBy, reason, comment, request);

        final PaymentMethod paymentMethod = paymentApi.getPaymentMethodById(UUID.fromString(paymentMethodId), false, false, callContext);
        final Account account = accountUserApi.getAccountById(paymentMethod.getAccountId(), callContext);

        paymentApi.deletedPaymentMethod(account, UUID.fromString(paymentMethodId), deleteDefaultPaymentMethodWithAutoPayOff, callContext);

        return Response.status(Status.OK).build();
    }

    @Override
    protected ObjectType getObjectType() {
        return ObjectType.PAYMENT_METHOD;
    }
}<|MERGE_RESOLUTION|>--- conflicted
+++ resolved
@@ -18,10 +18,7 @@
 
 import java.io.IOException;
 import java.io.OutputStream;
-<<<<<<< HEAD
-=======
 import java.net.URI;
->>>>>>> 66515290
 import java.util.HashMap;
 import java.util.Map;
 import java.util.UUID;
@@ -60,10 +57,7 @@
 
 import com.fasterxml.jackson.core.JsonGenerator;
 import com.google.common.base.Strings;
-<<<<<<< HEAD
-=======
 import com.google.common.collect.ImmutableMap;
->>>>>>> 66515290
 import com.google.inject.Inject;
 import com.google.inject.Singleton;
 
@@ -143,14 +137,11 @@
             paymentMethods = paymentApi.searchPaymentMethods(searchKey, offset, limit, pluginName, tenantContext);
         }
 
-<<<<<<< HEAD
-=======
         final URI nextPageUri = uriBuilder.nextPage(AccountResource.class, "searchPaymentMethods", paymentMethods.getNextOffset(), limit, ImmutableMap.<String, String>of());
         return buildStreamingPaymentMethodsResponse(paymentMethods, nextPageUri, tenantContext);
     }
 
     private Response buildStreamingPaymentMethodsResponse(final Pagination<PaymentMethod> paymentMethods, final URI nextPageUri, final TenantContext tenantContext) {
->>>>>>> 66515290
         final Map<UUID, Account> accounts = new HashMap<UUID, Account>();
         final StreamingOutput json = new StreamingOutput() {
             @Override
@@ -167,12 +158,8 @@
                             account = accountUserApi.getAccountById(paymentMethod.getAccountId(), tenantContext);
                             accounts.put(paymentMethod.getAccountId(), account);
                         } catch (AccountApiException e) {
-<<<<<<< HEAD
-                            throw new RuntimeException(e);
-=======
                             log.warn("Unable to retrieve account", e);
                             continue;
->>>>>>> 66515290
                         }
                     }
 
@@ -187,15 +174,9 @@
                        .entity(json)
                        .header(HDR_PAGINATION_CURRENT_OFFSET, paymentMethods.getCurrentOffset())
                        .header(HDR_PAGINATION_NEXT_OFFSET, paymentMethods.getNextOffset())
-<<<<<<< HEAD
-                       .header(HDR_PAGINATION_TOTAL_NB_RESULTS, paymentMethods.getTotalNbResults())
-                       .header(HDR_PAGINATION_NB_RESULTS, paymentMethods.getNbResults())
-                       .header(HDR_PAGINATION_NB_RESULTS_FROM_OFFSET, paymentMethods.getNbResultsFromOffset())
-=======
                        .header(HDR_PAGINATION_TOTAL_NB_RECORDS, paymentMethods.getTotalNbRecords())
                        .header(HDR_PAGINATION_MAX_NB_RECORDS, paymentMethods.getMaxNbRecords())
                        .header(HDR_PAGINATION_NEXT_PAGE_URI, nextPageUri)
->>>>>>> 66515290
                        .build();
     }
 
