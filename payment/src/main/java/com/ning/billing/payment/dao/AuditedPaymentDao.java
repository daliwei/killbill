/*
 * Copyright 2010-2011 Ning, Inc.
 *
 * Ning licenses this file to you under the Apache License, version 2.0
 * (the "License"); you may not use this file except in compliance with the
 * License.  You may obtain a copy of the License at:
 *
 *    http://www.apache.org/licenses/LICENSE-2.0
 *
 * Unless required by applicable law or agreed to in writing, software
 * distributed under the License is distributed on an "AS IS" BASIS, WITHOUT
 * WARRANTIES OR CONDITIONS OF ANY KIND, either express or implied.  See the
 * License for the specific language governing permissions and limitations
 * under the License.
 */

package com.ning.billing.payment.dao;

import java.util.List;
import java.util.UUID;

import com.ning.billing.payment.api.DefaultPaymentAttempt;
import com.ning.billing.util.ChangeType;
import com.ning.billing.util.callcontext.CallContext;
import com.ning.billing.util.dao.EntityAudit;
import com.ning.billing.util.dao.EntityHistory;
import com.ning.billing.util.dao.TableName;
import org.skife.jdbi.v2.IDBI;

import com.google.common.collect.ImmutableList;
import com.google.inject.Inject;
import com.ning.billing.invoice.api.Invoice;
import com.ning.billing.payment.api.PaymentAttempt;
import com.ning.billing.payment.api.PaymentAttempt.PaymentAttemptStatus;
import com.ning.billing.payment.api.PaymentInfoEvent;
import org.skife.jdbi.v2.Transaction;
import org.skife.jdbi.v2.TransactionStatus;

public class AuditedPaymentDao implements PaymentDao {
    private final PaymentSqlDao paymentSqlDao;
    private final PaymentAttemptSqlDao paymentAttemptSqlDao;

    @Inject
    public AuditedPaymentDao(IDBI dbi) {
        this.paymentSqlDao = dbi.onDemand(PaymentSqlDao.class);
        this.paymentAttemptSqlDao = dbi.onDemand(PaymentAttemptSqlDao.class);
    }

    @Override
    public PaymentAttempt getPaymentAttemptForPaymentId(UUID paymentId) {
        return paymentAttemptSqlDao.getPaymentAttemptForPaymentId(paymentId.toString());
    }

    @Override
    public List<PaymentAttempt> getPaymentAttemptsForInvoiceId(String invoiceId) {
        return paymentAttemptSqlDao.getPaymentAttemptsForInvoiceId(invoiceId);
    }

    @Override
<<<<<<< HEAD
    public PaymentAttempt createPaymentAttempt(final PaymentAttempt paymentAttempt, final PaymentAttemptStatus paymentAttemptStatus, final CallContext context) {
        return sqlDao.inTransaction(new Transaction<PaymentAttempt, PaymentSqlDao>() {
=======
    public PaymentAttempt createPaymentAttempt(final PaymentAttempt paymentAttempt, final CallContext context) {
        return paymentAttemptSqlDao.inTransaction(new Transaction<PaymentAttempt, PaymentAttemptSqlDao>() {
>>>>>>> 6bc860a8
            @Override
            public PaymentAttempt inTransaction(PaymentAttemptSqlDao transactional, TransactionStatus status) throws Exception {
                transactional.insertPaymentAttempt(paymentAttempt, context);
                PaymentAttempt savedPaymentAttempt = transactional.getPaymentAttemptById(paymentAttempt.getId().toString());

                Long recordId = transactional.getRecordId(paymentAttempt.getId().toString());
                EntityHistory<PaymentAttempt> history = new EntityHistory<PaymentAttempt>(paymentAttempt.getId(), recordId, paymentAttempt, ChangeType.INSERT);
                transactional.insertHistoryFromTransaction(history, context);

                Long historyRecordId = transactional.getHistoryRecordId(recordId);
                EntityAudit audit = new EntityAudit(TableName.PAYMENT_ATTEMPTS, historyRecordId, ChangeType.INSERT);
                transactional.insertAuditFromTransaction(audit, context);
                return savedPaymentAttempt;
            }
        });
    }

    @Override
<<<<<<< HEAD
    public PaymentAttempt createPaymentAttempt(final Invoice invoice, final PaymentAttemptStatus paymentAttemptStatus, final CallContext context) {
        return sqlDao.inTransaction(new Transaction<PaymentAttempt, PaymentSqlDao>() {
            @Override
            public PaymentAttempt inTransaction(PaymentSqlDao transactional, TransactionStatus status) throws Exception {
                final PaymentAttempt paymentAttempt = new PaymentAttempt(UUID.randomUUID(), invoice, paymentAttemptStatus);
=======
    public PaymentAttempt createPaymentAttempt(final Invoice invoice, final CallContext context) {
        return paymentAttemptSqlDao.inTransaction(new Transaction<PaymentAttempt, PaymentAttemptSqlDao>() {
            @Override
            public PaymentAttempt inTransaction(PaymentAttemptSqlDao transactional, TransactionStatus status) throws Exception {
                final PaymentAttempt paymentAttempt = new DefaultPaymentAttempt(UUID.randomUUID(), invoice);
>>>>>>> 6bc860a8
                transactional.insertPaymentAttempt(paymentAttempt, context);

                Long recordId = transactional.getRecordId(paymentAttempt.getId().toString());
                EntityHistory<PaymentAttempt> history = new EntityHistory<PaymentAttempt>(paymentAttempt.getId(), recordId, paymentAttempt, ChangeType.INSERT);
                transactional.insertHistoryFromTransaction(history, context);

                Long historyRecordId = transactional.getHistoryRecordId(recordId);
                EntityAudit audit = new EntityAudit(TableName.PAYMENT_ATTEMPTS, historyRecordId, ChangeType.INSERT);
                transactional.insertAuditFromTransaction(audit, context);

                return paymentAttempt;
            }
        });
    }

    @Override
    public void savePaymentInfo(final PaymentInfoEvent info, final CallContext context) {
        paymentSqlDao.inTransaction(new Transaction<Void, PaymentSqlDao>() {
            @Override
            public Void inTransaction(PaymentSqlDao transactional, TransactionStatus status) throws Exception {
                transactional.insertPaymentInfo(info, context);
                Long recordId = transactional.getRecordId(info.getId().toString());
                EntityHistory<PaymentInfoEvent> history = new EntityHistory<PaymentInfoEvent>(info.getId(), recordId, info, ChangeType.INSERT);
                transactional.insertHistoryFromTransaction(history, context);

                Long historyRecordId = transactional.getHistoryRecordId(recordId);
                EntityAudit audit = new EntityAudit(TableName.PAYMENTS, historyRecordId, ChangeType.INSERT);
                transactional.insertAuditFromTransaction(audit, context);

                return null;
            }
        });
    }

    @Override
    public void updatePaymentAttemptWithPaymentId(final UUID paymentAttemptId, final UUID id, final CallContext context) {
        paymentAttemptSqlDao.inTransaction(new Transaction<Void, PaymentAttemptSqlDao>() {
            @Override
            public Void inTransaction(PaymentAttemptSqlDao transactional, TransactionStatus status) throws Exception {
                transactional.updatePaymentAttemptWithPaymentId(paymentAttemptId.toString(), id.toString(), context);
                PaymentAttempt paymentAttempt = transactional.getPaymentAttemptById(paymentAttemptId.toString());
                Long recordId = transactional.getRecordId(paymentAttemptId.toString());
                EntityHistory<PaymentAttempt> history = new EntityHistory<PaymentAttempt>(paymentAttemptId, recordId, paymentAttempt, ChangeType.UPDATE);
                transactional.insertHistoryFromTransaction(history, context);

                Long historyRecordId = transactional.getHistoryRecordId(recordId);
                EntityAudit audit = new EntityAudit(TableName.PAYMENT_ATTEMPTS, historyRecordId, ChangeType.UPDATE);
                transactional.insertAuditFromTransaction(audit, context);

                return null;
            }
        });
    }

    @Override
    public void updatePaymentInfo(final String type, final UUID paymentId, final String cardType,
                                  final String cardCountry, final CallContext context) {
        paymentSqlDao.inTransaction(new Transaction<Void, PaymentSqlDao>() {
            @Override
            public Void inTransaction(PaymentSqlDao transactional, TransactionStatus status) throws Exception {
                transactional.updatePaymentInfo(type, paymentId.toString(), cardType, cardCountry, context);
                PaymentInfoEvent paymentInfo = transactional.getPaymentInfo(paymentId.toString());

                Long recordId = transactional.getRecordId(paymentId.toString());
                EntityHistory<PaymentInfoEvent> history = new EntityHistory<PaymentInfoEvent>(paymentInfo.getId(), recordId, paymentInfo, ChangeType.UPDATE);
                transactional.insertHistoryFromTransaction(history, context);

                Long historyRecordId = transactional.getHistoryRecordId(recordId);
                EntityAudit audit = new EntityAudit(TableName.PAYMENT_HISTORY, historyRecordId, ChangeType.UPDATE);
                transactional.insertAuditFromTransaction(audit, context);

                return null;
            }
        });
    }

    @Override
    public List<PaymentInfoEvent> getPaymentInfoList(List<String> invoiceIds) {
        if (invoiceIds == null || invoiceIds.size() == 0) {
            return ImmutableList.<PaymentInfoEvent>of();
        } else {
            return paymentSqlDao.getPaymentInfoList(invoiceIds);
        }
    }

    @Override
    public PaymentInfoEvent getLastPaymentInfo(List<String> invoiceIds) {
        if (invoiceIds == null || invoiceIds.size() == 0) {
            return null;
        } else {
            return paymentSqlDao.getLastPaymentInfo(invoiceIds);
        }
    }

    @Override
    public List<PaymentAttempt> getPaymentAttemptsForInvoiceIds(List<String> invoiceIds) {
        if (invoiceIds == null || invoiceIds.size() == 0) {
            return ImmutableList.<PaymentAttempt>of();
        } else {
            return paymentAttemptSqlDao.getPaymentAttemptsForInvoiceIds(invoiceIds);
        }
    }

    @Override
    public PaymentAttempt getPaymentAttemptById(UUID paymentAttemptId) {
        return paymentAttemptSqlDao.getPaymentAttemptById(paymentAttemptId.toString());
    }

    @Override
    public PaymentInfoEvent getPaymentInfoForPaymentAttemptId(String paymentAttemptIdStr) {
        return paymentSqlDao.getPaymentInfoForPaymentAttemptId(paymentAttemptIdStr);
    }

}<|MERGE_RESOLUTION|>--- conflicted
+++ resolved
@@ -16,6 +16,7 @@
 
 package com.ning.billing.payment.dao;
 
+import java.util.ArrayList;
 import java.util.List;
 import java.util.UUID;
 
@@ -27,6 +28,8 @@
 import com.ning.billing.util.dao.TableName;
 import org.skife.jdbi.v2.IDBI;
 
+import com.google.common.base.Function;
+import com.google.common.collect.Collections2;
 import com.google.common.collect.ImmutableList;
 import com.google.inject.Inject;
 import com.ning.billing.invoice.api.Invoice;
@@ -52,18 +55,13 @@
     }
 
     @Override
-    public List<PaymentAttempt> getPaymentAttemptsForInvoiceId(String invoiceId) {
-        return paymentAttemptSqlDao.getPaymentAttemptsForInvoiceId(invoiceId);
-    }
-
-    @Override
-<<<<<<< HEAD
+    public List<PaymentAttempt> getPaymentAttemptsForInvoiceId(UUID invoiceId) {
+        return paymentAttemptSqlDao.getPaymentAttemptsForInvoiceId(invoiceId.toString());
+    }
+
+    @Override
     public PaymentAttempt createPaymentAttempt(final PaymentAttempt paymentAttempt, final PaymentAttemptStatus paymentAttemptStatus, final CallContext context) {
-        return sqlDao.inTransaction(new Transaction<PaymentAttempt, PaymentSqlDao>() {
-=======
-    public PaymentAttempt createPaymentAttempt(final PaymentAttempt paymentAttempt, final CallContext context) {
         return paymentAttemptSqlDao.inTransaction(new Transaction<PaymentAttempt, PaymentAttemptSqlDao>() {
->>>>>>> 6bc860a8
             @Override
             public PaymentAttempt inTransaction(PaymentAttemptSqlDao transactional, TransactionStatus status) throws Exception {
                 transactional.insertPaymentAttempt(paymentAttempt, context);
@@ -82,19 +80,12 @@
     }
 
     @Override
-<<<<<<< HEAD
     public PaymentAttempt createPaymentAttempt(final Invoice invoice, final PaymentAttemptStatus paymentAttemptStatus, final CallContext context) {
-        return sqlDao.inTransaction(new Transaction<PaymentAttempt, PaymentSqlDao>() {
-            @Override
-            public PaymentAttempt inTransaction(PaymentSqlDao transactional, TransactionStatus status) throws Exception {
-                final PaymentAttempt paymentAttempt = new PaymentAttempt(UUID.randomUUID(), invoice, paymentAttemptStatus);
-=======
-    public PaymentAttempt createPaymentAttempt(final Invoice invoice, final CallContext context) {
         return paymentAttemptSqlDao.inTransaction(new Transaction<PaymentAttempt, PaymentAttemptSqlDao>() {
             @Override
             public PaymentAttempt inTransaction(PaymentAttemptSqlDao transactional, TransactionStatus status) throws Exception {
-                final PaymentAttempt paymentAttempt = new DefaultPaymentAttempt(UUID.randomUUID(), invoice);
->>>>>>> 6bc860a8
+                final PaymentAttempt paymentAttempt = new DefaultPaymentAttempt(UUID.randomUUID(), invoice, paymentAttemptStatus);
+
                 transactional.insertPaymentAttempt(paymentAttempt, context);
 
                 Long recordId = transactional.getRecordId(paymentAttempt.getId().toString());
@@ -172,29 +163,29 @@
     }
 
     @Override
-    public List<PaymentInfoEvent> getPaymentInfoList(List<String> invoiceIds) {
+    public List<PaymentInfoEvent> getPaymentInfoList(List<UUID> invoiceIds) {
         if (invoiceIds == null || invoiceIds.size() == 0) {
             return ImmutableList.<PaymentInfoEvent>of();
         } else {
-            return paymentSqlDao.getPaymentInfoList(invoiceIds);
+            return paymentSqlDao.getPaymentInfoList(toUUIDList(invoiceIds));
         }
     }
 
     @Override
-    public PaymentInfoEvent getLastPaymentInfo(List<String> invoiceIds) {
+    public PaymentInfoEvent getLastPaymentInfo(List<UUID> invoiceIds) {
         if (invoiceIds == null || invoiceIds.size() == 0) {
             return null;
         } else {
-            return paymentSqlDao.getLastPaymentInfo(invoiceIds);
+            return paymentSqlDao.getLastPaymentInfo(toUUIDList(invoiceIds));
         }
     }
 
     @Override
-    public List<PaymentAttempt> getPaymentAttemptsForInvoiceIds(List<String> invoiceIds) {
+    public List<PaymentAttempt> getPaymentAttemptsForInvoiceIds(List<UUID> invoiceIds) {
         if (invoiceIds == null || invoiceIds.size() == 0) {
             return ImmutableList.<PaymentAttempt>of();
         } else {
-            return paymentAttemptSqlDao.getPaymentAttemptsForInvoiceIds(invoiceIds);
+            return paymentAttemptSqlDao.getPaymentAttemptsForInvoiceIds(toUUIDList(invoiceIds));
         }
     }
 
@@ -204,8 +195,17 @@
     }
 
     @Override
-    public PaymentInfoEvent getPaymentInfoForPaymentAttemptId(String paymentAttemptIdStr) {
-        return paymentSqlDao.getPaymentInfoForPaymentAttemptId(paymentAttemptIdStr);
+    public PaymentInfoEvent getPaymentInfoForPaymentAttemptId(UUID paymentAttemptIdStr) {
+        return paymentSqlDao.getPaymentInfoForPaymentAttemptId(paymentAttemptIdStr.toString());
+    }
+    
+    private static List<String> toUUIDList(List<UUID> input) {
+        return new ArrayList<String>(Collections2.transform(input, new Function<UUID, String>() {
+            @Override
+            public String apply(UUID uuid) {
+                return uuid.toString();
+            }
+        }));
     }
 
 }