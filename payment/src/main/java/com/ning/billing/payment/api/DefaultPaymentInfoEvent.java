/*
 * Copyright 2010-2011 Ning, Inc.
 *
 * Ning licenses this file to you under the Apache License, version 2.0
 * (the "License"); you may not use this file except in compliance with the
 * License.  You may obtain a copy of the License at:
 *
 *    http://www.apache.org/licenses/LICENSE-2.0
 *
 * Unless required by applicable law or agreed to in writing, software
 * distributed under the License is distributed on an "AS IS" BASIS, WITHOUT
 * WARRANTIES OR CONDITIONS OF ANY KIND, either express or implied.  See the
 * License for the specific language governing permissions and limitations
 * under the License.
 */

package com.ning.billing.payment.api;

import java.math.BigDecimal;
import java.util.UUID;

import com.fasterxml.jackson.annotation.JsonCreator;
import com.fasterxml.jackson.annotation.JsonIgnore;
import com.fasterxml.jackson.annotation.JsonProperty;
import com.ning.billing.util.entity.EntityBase;
import org.joda.time.DateTime;

import com.google.common.base.Objects;

import com.ning.billing.payment.plugin.api.PaymentInfoPlugin;

public class DefaultPaymentInfoEvent extends EntityBase implements PaymentInfoEvent {
    private final UUID accountId;
    private final UUID invoiceId;  
    private final String externalPaymentId;
    private final BigDecimal amount;
    private final BigDecimal refundAmount;
    private final String paymentNumber;
    private final String bankIdentificationNumber;
    private final String status;
    private final String type;
    private final String referenceId;
    private final String paymentMethodId;
    private final String paymentMethod;
    private final String cardType;
    private final String cardCountry;
    private final UUID userToken;
    private final DateTime effectiveDate;
    private final DateTime createdDate;    
    private final DateTime updatedDate;        

    @JsonCreator
    public DefaultPaymentInfoEvent(@JsonProperty("id") UUID id,
            @JsonProperty("accountId") UUID accountId,
            @JsonProperty("invoiceId") UUID invoiceId,            
            @JsonProperty("externalPaymentId") String externalPaymentId,
            @JsonProperty("amount") BigDecimal amount,
            @JsonProperty("refundAmount") BigDecimal refundAmount,
            @JsonProperty("bankIdentificationNumber") String bankIdentificationNumber,
            @JsonProperty("paymentNumber") String paymentNumber,
            @JsonProperty("status") String status,
            @JsonProperty("type") String type,
            @JsonProperty("referenceId") String referenceId,
            @JsonProperty("paymentMethodId") String paymentMethodId,
            @JsonProperty("paymentMethod") String paymentMethod,
            @JsonProperty("cardType") String cardType,
            @JsonProperty("cardCountry") String cardCountry,
            @JsonProperty("userToken") UUID userToken,
            @JsonProperty("effectiveDate") DateTime effectiveDate,
            @JsonProperty("createdDate") DateTime createdDate,
            @JsonProperty("updatedDate") DateTime updatedDate) {
        super(id);
        this.accountId = accountId;
        this.invoiceId = invoiceId;
        this.externalPaymentId = externalPaymentId;
        this.amount = amount;
        this.refundAmount = refundAmount;
        this.bankIdentificationNumber = bankIdentificationNumber;
        this.paymentNumber = paymentNumber;
        this.status = status;
        this.type = type;
        this.referenceId = referenceId;
        this.paymentMethodId = paymentMethodId;
        this.paymentMethod = paymentMethod;
        this.cardType = cardType;
        this.cardCountry = cardCountry;
        this.userToken = userToken;
        this.effectiveDate = effectiveDate;
        this.createdDate = createdDate;
        this.updatedDate = updatedDate;
    }

    public DefaultPaymentInfoEvent(DefaultPaymentInfoEvent src) {
        this(src.id,
                src.accountId,
                src.invoiceId,
                src.externalPaymentId,
                src.amount,
                src.refundAmount,
                src.bankIdentificationNumber,
                src.paymentNumber,
                src.status,
                src.type,
                src.referenceId,
                src.paymentMethodId,
                src.paymentMethod,
                src.cardType,
                src.cardCountry,
                src.userToken,
                src.effectiveDate,
                src.createdDate,
                src.updatedDate);
    }
    

    public DefaultPaymentInfoEvent(PaymentInfoPlugin info, CreditCardPaymentMethodInfo methodInfo,  UUID accountId, UUID invoiceId) {
        this(UUID.randomUUID(),
                accountId,
                invoiceId,
                info.getAmount(),
                info.getRefundAmount(),
                info.getBankIdentificationNumber(),
                info.getPaymentNumber(),
                info.getStatus(),
                info.getType(),
                info.getReferenceId(),
                info.getPaymentMethodId(),
                methodInfo.getType(),
                methodInfo.getCardType(),
                methodInfo.getCardCountry(),
                null,
                info.getEffectiveDate(),
                info.getCreatedDate(),
                info.getUpdatedDate());
    }

    
    public DefaultPaymentInfoEvent(PaymentInfoPlugin info, PaypalPaymentMethodInfo methodInfo,  UUID accountId, UUID invoiceId) {
        this(UUID.randomUUID(),
                accountId,
                invoiceId,
                info.getAmount(),
                info.getRefundAmount(),
                info.getBankIdentificationNumber(),
                info.getPaymentNumber(),
                info.getStatus(),
                info.getType(),
                info.getReferenceId(),
                info.getPaymentMethodId(),
                methodInfo.getType(),
                null,
                null,
                null,
                info.getEffectiveDate(),
                info.getCreatedDate(),
                info.getUpdatedDate());
    }

    public DefaultPaymentInfoEvent(PaymentInfoPlugin info, UUID accountId, UUID invoiceId) {
<<<<<<< HEAD
        this(UUID.randomUUID(),
                accountId,
                invoiceId,
                info.getAmount(),
                info.getRefundAmount(),
                info.getBankIdentificationNumber(),
                info.getPaymentNumber(),
                info.getStatus(),
                info.getType(),
                info.getReferenceId(),
                info.getPaymentMethodId(),
                null,
                null,
                null,
                null,
                info.getEffectiveDate(),
                info.getCreatedDate(),
                info.getUpdatedDate());
=======
        this(UUID.randomUUID(), accountId,  invoiceId, info.getExternalPaymentId(), info.getAmount(), info.getRefundAmount(), info.getBankIdentificationNumber(), info.getPaymentNumber(),
                info.getStatus(), info.getCardType(), info.getReferenceId(), info.getPaymentMethodId(), info.getPaymentMethod(), info.getCardType(), info.getCardCountry(),
                null, info.getEffectiveDate(), info.getCreatedDate(), info.getUpdatedDate());
>>>>>>> cbdd268d
    }

    

    @JsonIgnore
    @Override
    public BusEventType getBusEventType() {
        return BusEventType.PAYMENT_INFO;
    }

    @Override
    public UUID getUserToken() {
        return userToken;
    }

    public Builder cloner() {
        return new Builder(this);
    }

    @Override
    public UUID getId() {
        return id;
    }

    @Override
    public UUID getAccountId() {
        return accountId;
    }

    @Override
    public UUID getInvoiceId() {
        return invoiceId;
    }

    @Override
    public String getExternalPaymentId() {
        return externalPaymentId;
    }
    
    @Override
    public BigDecimal getAmount() {
        return amount;
    }

    @Override
    public String getBankIdentificationNumber() {
        return bankIdentificationNumber;
    }

    @Override
    public DateTime getEffectiveDate() {
        return effectiveDate;
    }

    @Override
    public String getPaymentNumber() {
        return paymentNumber;
    }

    @Override
    public String getPaymentMethod() {
        return paymentMethod;
    }

    @Override
    public String getCardType() {
        return cardType;
    }

    @Override
    public String getCardCountry() {
        return cardCountry;
    }

    @Override
    public String getReferenceId() {
        return referenceId;
    }

    @Override
    public String getPaymentMethodId() {
        return paymentMethodId;
    }

    @Override
    public BigDecimal getRefundAmount() {
        return refundAmount;
    }

    @Override
    public String getStatus() {
        return status;
    }

    @Override
    public String getType() {
        return type;
    }
    
    @Override
    public DateTime getCreatedDate() {
        return createdDate;
    }

    @Override
    public DateTime getUpdatedDate() {
        return updatedDate;
    }

    public static class Builder {
        private UUID id;
        private UUID accountId;
        private UUID invoiceId;
        private String externalPaymentId;
        private BigDecimal amount;
        private BigDecimal refundAmount;
        private String paymentNumber;
        private String bankIdentificationNumber;
        private String type;
        private String status;
        private String referenceId;
        private String paymentMethodId;
        private String paymentMethod;
        private String cardType;
        private String cardCountry;
        private UUID userToken;
        private DateTime effectiveDate;
        private DateTime createdDate;
        private DateTime updatedDate;        

        public Builder() {
        }

        public Builder(DefaultPaymentInfoEvent src) {
            this.id = src.id;
            this.accountId = src.accountId;
            this.invoiceId = src.invoiceId;
            this.externalPaymentId = src.externalPaymentId;
            this.amount = src.amount;
            this.refundAmount = src.refundAmount;
            this.paymentNumber = src.paymentNumber;
            this.bankIdentificationNumber = src.bankIdentificationNumber;
            this.type = src.type;
            this.status = src.status;
            this.effectiveDate = src.effectiveDate;
            this.referenceId = src.referenceId;
            this.paymentMethodId = src.paymentMethodId;
            this.paymentMethod = src.paymentMethod;
            this.cardType = src.cardType;
            this.cardCountry = src.cardCountry;
            this.userToken = src.userToken;
            this.createdDate = src.createdDate;
            this.updatedDate = src.updatedDate;
        }


        public Builder setAccountId(UUID accountId) {
            this.accountId = accountId;
            return this;
        }


        public Builder setInvoiceId(UUID invoiceId) {
            this.invoiceId = invoiceId;
            return this;
        }

        public Builder setId(UUID id) {
            this.id = id;
            return this;
        }

        public Builder setExternalPaymentId(String externalPaymentId) {
            this.externalPaymentId = externalPaymentId;
            return this;
        }

        public Builder setAmount(BigDecimal amount) {
            this.amount = amount;
            return this;
        }

        public Builder setBankIdentificationNumber(String bankIdentificationNumber) {
            this.bankIdentificationNumber = bankIdentificationNumber;
            return this;
        }

        public Builder setUserToken(UUID userToken) {
            this.userToken = userToken;
            return this;
        }

        public Builder setEffectiveDate(DateTime effectiveDate) {
            this.effectiveDate = effectiveDate;
            return this;
        }

        public Builder setCreatedDate(DateTime createdDate) {
            this.createdDate = createdDate;
            return this;
        }

        public Builder setUpdatedDate(DateTime updatedDate) {
            this.updatedDate = updatedDate;
            return this;
        }

        public Builder setPaymentNumber(String paymentNumber) {
            this.paymentNumber = paymentNumber;
            return this;
        }

        public Builder setReferenceId(String referenceId) {
            this.referenceId = referenceId;
            return this;
        }

        public Builder setRefundAmount(BigDecimal refundAmount) {
            this.refundAmount = refundAmount;
            return this;
        }

        public Builder setStatus(String status) {
            this.status = status;
            return this;
        }

        public Builder setType(String type) {
            this.type = type;
            return this;
        }

        public Builder setPaymentMethodId(String paymentMethodId) {
            this.paymentMethodId = paymentMethodId;
            return this;
        }

        public Builder setPaymentMethod(String paymentMethod) {
            this.paymentMethod = paymentMethod;
            return this;
        }

        public Builder setCardType(String cardType) {
            this.cardType = cardType;
            return this;
        }

        public Builder setCardCountry(String cardCountry) {
            this.cardCountry = cardCountry;
            return this;
        }

        public PaymentInfoEvent build() {
            return new DefaultPaymentInfoEvent(id,
                    accountId,
                    invoiceId,
                    externalPaymentId, 
                    amount,
                    refundAmount,
                    bankIdentificationNumber,
                    paymentNumber,
                    status,
                    type,
                    referenceId,
                    paymentMethodId,
                    paymentMethod,
                    cardType,
                    cardCountry,
                    userToken,
                    effectiveDate,
                    createdDate,
                    updatedDate);
        }

    }

    @Override
    public int hashCode() {
        return Objects.hashCode(id,
                externalPaymentId, 
                amount,
                refundAmount,
                bankIdentificationNumber,
                paymentNumber,
                status,
                type,
                referenceId,
                paymentMethodId,
                paymentMethod,
                cardType,
                cardCountry,
                effectiveDate);
    }

    @Override
    public boolean equals(final Object o) {
        if (this == o) return true;
        if (o == null || getClass() != o.getClass()) return false;

        final DefaultPaymentInfoEvent that = (DefaultPaymentInfoEvent) o;

        if (!externalPaymentId.equals(that.externalPaymentId)) return false;
        if (amount != null ? !(amount.compareTo(that.amount) == 0) : that.amount != null) return false;
        if (bankIdentificationNumber != null ? !bankIdentificationNumber.equals(that.bankIdentificationNumber) : that.bankIdentificationNumber != null)
            return false;
        if (cardCountry != null ? !cardCountry.equals(that.cardCountry) : that.cardCountry != null) return false;
        if (cardType != null ? !cardType.equals(that.cardType) : that.cardType != null) return false;
        if (effectiveDate == null ? that.effectiveDate != null : effectiveDate.compareTo(that.effectiveDate) != 0) return false;
        if (id != null ? !id.equals(that.id) : that.id != null) return false;
        if (paymentMethod != null ? !paymentMethod.equals(that.paymentMethod) : that.paymentMethod != null)
            return false;
        if (paymentMethodId != null ? !paymentMethodId.equals(that.paymentMethodId) : that.paymentMethodId != null)
            return false;
        if (paymentNumber != null ? !paymentNumber.equals(that.paymentNumber) : that.paymentNumber != null)
            return false;
        if (referenceId != null ? !referenceId.equals(that.referenceId) : that.referenceId != null) return false;
        if (refundAmount != null ? !refundAmount.equals(that.refundAmount) : that.refundAmount != null) return false;
        if (status != null ? !status.equals(that.status) : that.status != null) return false;
        if (type != null ? !type.equals(that.type) : that.type != null) return false;

        return true;
    }

    @Override
    public String toString() {
        return "PaymentInfo [id=" + id + ", amount=" + amount + ", refundAmount=" + refundAmount + ", paymentNumber=" + paymentNumber + ", bankIdentificationNumber=" + bankIdentificationNumber + ", status=" + status + ", type=" + type + ", referenceId=" + referenceId + ", paymentMethodId=" + paymentMethodId + ", paymentMethod=" + paymentMethod + ", cardType=" + cardType + ", cardCountry=" + cardCountry + ", effectiveDate=" + effectiveDate + "]";
    }
}<|MERGE_RESOLUTION|>--- conflicted
+++ resolved
@@ -117,6 +117,7 @@
         this(UUID.randomUUID(),
                 accountId,
                 invoiceId,
+                null,
                 info.getAmount(),
                 info.getRefundAmount(),
                 info.getBankIdentificationNumber(),
@@ -139,6 +140,7 @@
         this(UUID.randomUUID(),
                 accountId,
                 invoiceId,
+                UUID.randomUUID().toString(),
                 info.getAmount(),
                 info.getRefundAmount(),
                 info.getBankIdentificationNumber(),
@@ -157,10 +159,10 @@
     }
 
     public DefaultPaymentInfoEvent(PaymentInfoPlugin info, UUID accountId, UUID invoiceId) {
-<<<<<<< HEAD
         this(UUID.randomUUID(),
                 accountId,
                 invoiceId,
+                UUID.randomUUID().toString(),
                 info.getAmount(),
                 info.getRefundAmount(),
                 info.getBankIdentificationNumber(),
@@ -176,11 +178,6 @@
                 info.getEffectiveDate(),
                 info.getCreatedDate(),
                 info.getUpdatedDate());
-=======
-        this(UUID.randomUUID(), accountId,  invoiceId, info.getExternalPaymentId(), info.getAmount(), info.getRefundAmount(), info.getBankIdentificationNumber(), info.getPaymentNumber(),
-                info.getStatus(), info.getCardType(), info.getReferenceId(), info.getPaymentMethodId(), info.getPaymentMethod(), info.getCardType(), info.getCardCountry(),
-                null, info.getEffectiveDate(), info.getCreatedDate(), info.getUpdatedDate());
->>>>>>> cbdd268d
     }
 
     
