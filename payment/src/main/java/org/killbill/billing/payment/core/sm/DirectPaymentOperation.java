/*
 * Copyright 2014 Groupon, Inc
 * Copyright 2014 The Billing Project, LLC
 *
 * Groupon licenses this file to you under the Apache License, version 2.0
 * (the "License"); you may not use this file except in compliance with the
 * License.  You may obtain a copy of the License at:
 *
 *    http://www.apache.org/licenses/LICENSE-2.0
 *
 * Unless required by applicable law or agreed to in writing, software
 * distributed under the License is distributed on an "AS IS" BASIS, WITHOUT
 * WARRANTIES OR CONDITIONS OF ANY KIND, either express or implied.  See the
 * License for the specific language governing permissions and limitations
 * under the License.
 */

package org.killbill.billing.payment.core.sm;

import java.util.concurrent.ExecutionException;
import java.util.concurrent.TimeoutException;

import org.killbill.automaton.Operation.OperationCallback;
import org.killbill.automaton.OperationException;
import org.killbill.automaton.OperationResult;
import org.killbill.billing.ErrorCode;
import org.killbill.billing.payment.api.PaymentApiException;
import org.killbill.billing.payment.core.ProcessorBase.WithAccountLockCallback;
import org.killbill.billing.payment.dispatcher.PluginDispatcher;
import org.killbill.billing.payment.plugin.api.PaymentPluginApi;
import org.killbill.billing.payment.plugin.api.PaymentPluginApiException;
import org.killbill.billing.payment.plugin.api.PaymentTransactionInfoPlugin;
import org.killbill.commons.locker.GlobalLocker;
import org.killbill.commons.locker.LockFailedException;

import com.google.common.base.Objects;

import com.google.common.base.Objects;

// Encapsulates the payment specific logic
public abstract class DirectPaymentOperation extends OperationCallbackBase implements OperationCallback {

    protected final PaymentPluginApi plugin;

    protected DirectPaymentOperation(final DirectPaymentAutomatonDAOHelper daoHelper, final GlobalLocker locker,
                                     final PluginDispatcher<OperationResult> paymentPluginDispatcher,
                                     final DirectPaymentStateContext directPaymentStateContext) throws PaymentApiException {
        super(locker, paymentPluginDispatcher, directPaymentStateContext);
        this.plugin = daoHelper.getPaymentProviderPlugin();
    }


    @Override
    public OperationResult doOperationCallback() throws OperationException {
        if (directPaymentStateContext.shouldLockAccountAndDispatch()) {
            return doOperationCallbackWithDispatchAndAccountLock();
        } else {
            return doSimpleOperationCallback();
        }
    }

    @Override
    protected OperationException rewrapExecutionException(final DirectPaymentStateContext directPaymentStateContext, final ExecutionException e) {
<<<<<<< HEAD
        final Throwable realException = Objects.firstNonNull(e.getCause(), e);
        if (e.getCause() instanceof PaymentPluginApiException) {
            logger.warn("Unsuccessful plugin call for account {}", directPaymentStateContext.getAccount().getExternalKey(), realException);
            return new OperationException(realException, OperationResult.FAILURE);
        } else if (e.getCause() instanceof LockFailedException) {
            final String format = String.format("Failed to lock account %s", directPaymentStateContext.getAccount().getExternalKey());
            logger.error(String.format(format), e);
            return new OperationException(realException, OperationResult.FAILURE);
=======
        if (e.getCause() instanceof PaymentPluginApiException) {
            final Throwable realException = Objects.firstNonNull(e.getCause(), e);
            logger.warn("Unsuccessful plugin call for account {}", directPaymentStateContext.getAccount().getExternalKey(), realException);
            return new OperationException(realException, OperationResult.FAILURE);
>>>>>>> a8bec86d
        } else /* if (e instanceof RuntimeException) */ {
            logger.warn("Plugin call threw an exception for account {}", directPaymentStateContext.getAccount().getExternalKey(), e);
            return new OperationException(e, OperationResult.EXCEPTION);
        }
    }

    @Override
    protected OperationException wrapTimeoutException(final DirectPaymentStateContext directPaymentStateContext, final TimeoutException e) {
        logger.error("Plugin call TIMEOUT for account {}: {}", directPaymentStateContext.getAccount().getExternalKey(), e.getMessage());
        return new OperationException(e, OperationResult.EXCEPTION);
    }

    @Override
    protected OperationException wrapInterruptedException(final DirectPaymentStateContext directPaymentStateContext, final InterruptedException e) {
        logger.error("Plugin call was interrupted for account {}: {}", directPaymentStateContext.getAccount().getExternalKey(), e.getMessage());
        return new OperationException(e, OperationResult.EXCEPTION);
    }

    @Override
    protected abstract PaymentTransactionInfoPlugin doCallSpecificOperationCallback() throws PaymentPluginApiException;

    private OperationResult doOperationCallbackWithDispatchAndAccountLock() throws OperationException {
        return dispatchWithAccountLockAndTimeout(new WithAccountLockCallback<OperationResult, OperationException>() {
            @Override
            public OperationResult doOperation() throws OperationException {
                return doSimpleOperationCallback();
            }
        });
    }

    private OperationResult doSimpleOperationCallback() throws OperationException {
        try {
            return doOperation();
        } catch (final PaymentApiException e) {
            throw new OperationException(e, OperationResult.FAILURE);
        }
    }

    private OperationResult doOperation() throws PaymentApiException {
        try {
            final PaymentTransactionInfoPlugin paymentInfoPlugin = doCallSpecificOperationCallback();

            directPaymentStateContext.setPaymentInfoPlugin(paymentInfoPlugin);

            return processPaymentInfoPlugin();
        } catch (final PaymentPluginApiException e) {
            throw new PaymentApiException(ErrorCode.PAYMENT_PLUGIN_EXCEPTION, e.getErrorMessage());
        }
    }

    private OperationResult processPaymentInfoPlugin() {
        if (directPaymentStateContext.getPaymentInfoPlugin() == null) {
            return OperationResult.FAILURE;
        }

        switch (directPaymentStateContext.getPaymentInfoPlugin().getStatus()) {
            case PROCESSED:
                return OperationResult.SUCCESS;
            case PENDING:
                return OperationResult.PENDING;
            case ERROR:
            case UNDEFINED:
            default:
                return OperationResult.FAILURE;
        }
    }
}<|MERGE_RESOLUTION|>--- conflicted
+++ resolved
@@ -61,7 +61,6 @@
 
     @Override
     protected OperationException rewrapExecutionException(final DirectPaymentStateContext directPaymentStateContext, final ExecutionException e) {
-<<<<<<< HEAD
         final Throwable realException = Objects.firstNonNull(e.getCause(), e);
         if (e.getCause() instanceof PaymentPluginApiException) {
             logger.warn("Unsuccessful plugin call for account {}", directPaymentStateContext.getAccount().getExternalKey(), realException);
@@ -70,12 +69,6 @@
             final String format = String.format("Failed to lock account %s", directPaymentStateContext.getAccount().getExternalKey());
             logger.error(String.format(format), e);
             return new OperationException(realException, OperationResult.FAILURE);
-=======
-        if (e.getCause() instanceof PaymentPluginApiException) {
-            final Throwable realException = Objects.firstNonNull(e.getCause(), e);
-            logger.warn("Unsuccessful plugin call for account {}", directPaymentStateContext.getAccount().getExternalKey(), realException);
-            return new OperationException(realException, OperationResult.FAILURE);
->>>>>>> a8bec86d
         } else /* if (e instanceof RuntimeException) */ {
             logger.warn("Plugin call threw an exception for account {}", directPaymentStateContext.getAccount().getExternalKey(), e);
             return new OperationException(e, OperationResult.EXCEPTION);
