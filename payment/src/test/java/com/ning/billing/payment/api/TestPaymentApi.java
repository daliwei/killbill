/*
 * Copyright 2010-2011 Ning, Inc.
 *
 * Ning licenses this file to you under the Apache License, version 2.0
 * (the "License"); you may not use this file except in compliance with the
 * License.  You may obtain a copy of the License at:
 *
 *    http://www.apache.org/licenses/LICENSE-2.0
 *
 * Unless required by applicable law or agreed to in writing, software
 * distributed under the License is distributed on an "AS IS" BASIS, WITHOUT
 * WARRANTIES OR CONDITIONS OF ANY KIND, either express or implied.  See the
 * License for the specific language governing permissions and limitations
 * under the License.
 */

package com.ning.billing.payment.api;

import static org.testng.Assert.assertEquals;
import static org.testng.Assert.assertFalse;
import static org.testng.Assert.assertNotNull;
import static org.testng.Assert.assertTrue;

import java.math.BigDecimal;
import java.math.RoundingMode;
import java.util.Arrays;
import java.util.List;
import java.util.UUID;

import org.apache.commons.lang.RandomStringUtils;
import org.joda.time.DateTime;
import org.joda.time.DateTimeZone;
import org.testng.annotations.AfterMethod;
import org.testng.annotations.BeforeMethod;
import org.testng.annotations.Test;

import com.google.inject.Inject;
import com.ning.billing.account.api.Account;
import com.ning.billing.account.api.AccountApiException;
import com.ning.billing.catalog.api.Currency;
import com.ning.billing.invoice.api.Invoice;
<<<<<<< HEAD
import com.ning.billing.invoice.model.RecurringInvoiceItem;
import com.ning.billing.mock.BrainDeadProxyFactory;
import com.ning.billing.mock.BrainDeadProxyFactory.ZombieControl;
=======
import com.ning.billing.invoice.api.InvoicePaymentApi;
import com.ning.billing.mock.BrainDeadProxyFactory;
import com.ning.billing.mock.BrainDeadProxyFactory.ZombieControl;
import com.ning.billing.mock.MockAccountBuilder;
import com.ning.billing.payment.MockRecurringInvoiceItem;
>>>>>>> 60922566
import com.ning.billing.payment.TestHelper;
import com.ning.billing.util.bus.Bus;
import com.ning.billing.util.bus.Bus.EventBusException;
import com.ning.billing.util.callcontext.CallContext;
import com.ning.billing.util.callcontext.CallOrigin;
import com.ning.billing.util.callcontext.DefaultCallContext;
import com.ning.billing.util.callcontext.UserType;
import com.ning.billing.util.clock.Clock;
import com.ning.billing.util.entity.EntityPersistenceException;

public abstract class TestPaymentApi {
    @Inject
    private Bus eventBus;
    @Inject
    protected PaymentApi paymentApi;
    @Inject
    protected TestHelper testHelper;
    @Inject
    protected InvoicePaymentApi invoicePaymentApi;

    protected CallContext context;

    @Inject
    public TestPaymentApi(Clock clock) {
        context = new DefaultCallContext("Payment Tests", CallOrigin.INTERNAL, UserType.SYSTEM, clock);
    }

    @BeforeMethod(alwaysRun = true)
    public void setUp() throws EventBusException {
        eventBus.start();
    }

    @AfterMethod(alwaysRun = true)
    public void tearDown() throws EventBusException {
        eventBus.stop();
    }

    @Test(enabled=true)
    public void testCreateCreditCardPayment() throws Exception {
        ((ZombieControl)invoicePaymentApi).addResult("notifyOfPaymentAttempt", BrainDeadProxyFactory.ZOMBIE_VOID);

        final DateTime now = new DateTime(DateTimeZone.UTC);
        final Account account = testHelper.createTestCreditCardAccount();
        final Invoice invoice = testHelper.createTestInvoice(account, now, Currency.USD);
        final BigDecimal amount = new BigDecimal("10.0011");
        final UUID subscriptionId = UUID.randomUUID();
        final UUID bundleId = UUID.randomUUID();

        invoice.addInvoiceItem(new MockRecurringInvoiceItem(invoice.getId(), account.getId(),
                                                       subscriptionId,
                                                       bundleId,
                                                       "test plan", "test phase",
                                                       now,
                                                       now.plusMonths(1),
                                                       amount,
                                                       new BigDecimal("1.0"),
                                                       Currency.USD));

        List<PaymentInfoEvent> results = paymentApi.createPayment(account.getExternalKey(), Arrays.asList(invoice.getId().toString()), context);

        assertEquals(results.size(), 1);

        PaymentInfoEvent paymentInfo = results.get(0);

        assertNotNull(paymentInfo.getPaymentId());
        assertTrue(paymentInfo.getAmount().compareTo(amount.setScale(2, RoundingMode.HALF_EVEN)) == 0);
        assertNotNull(paymentInfo.getPaymentNumber());
        assertFalse(paymentInfo.getStatus().equals("Error"));

        PaymentAttempt paymentAttempt = paymentApi.getPaymentAttemptForPaymentId(paymentInfo.getPaymentId());
        assertNotNull(paymentAttempt);
        assertNotNull(paymentAttempt.getId());
        assertEquals(paymentAttempt.getInvoiceId(), invoice.getId());
        assertTrue(paymentAttempt.getAmount().compareTo(amount.setScale(2, RoundingMode.HALF_EVEN)) == 0);
        assertEquals(paymentAttempt.getCurrency(), Currency.USD);
        assertEquals(paymentAttempt.getPaymentId(), paymentInfo.getPaymentId());
        DateTime nowTruncated = now.withMillisOfSecond(0).withSecondOfMinute(0);
        DateTime paymentAttemptDateTruncated = paymentAttempt.getPaymentAttemptDate().withMillisOfSecond(0).withSecondOfMinute(0);
        assertEquals(paymentAttemptDateTruncated.compareTo(nowTruncated), 0);

        List<PaymentInfoEvent> paymentInfos = paymentApi.getPaymentInfoList(Arrays.asList(invoice.getId().toString()));
        assertNotNull(paymentInfos);
        assertTrue(paymentInfos.size() > 0);

        PaymentInfoEvent paymentInfoFromGet = paymentInfos.get(0);
        assertEquals(paymentInfo.getAmount(), paymentInfoFromGet.getAmount());
        assertEquals(paymentInfo.getRefundAmount(), paymentInfoFromGet.getRefundAmount());
        assertEquals(paymentInfo.getPaymentId(), paymentInfoFromGet.getPaymentId());
        assertEquals(paymentInfo.getPaymentNumber(), paymentInfoFromGet.getPaymentNumber());
        assertEquals(paymentInfo.getStatus(), paymentInfoFromGet.getStatus());
        assertEquals(paymentInfo.getBankIdentificationNumber(), paymentInfoFromGet.getBankIdentificationNumber());
        assertEquals(paymentInfo.getReferenceId(), paymentInfoFromGet.getReferenceId());
        assertEquals(paymentInfo.getPaymentMethodId(), paymentInfoFromGet.getPaymentMethodId());
        assertEquals(paymentInfo.getEffectiveDate(), paymentInfoFromGet.getEffectiveDate());

        List<PaymentAttempt> paymentAttemptsFromGet = paymentApi.getPaymentAttemptsForInvoiceId(invoice.getId().toString());
        assertEquals(paymentAttempt, paymentAttemptsFromGet.get(0));

    }

    private PaymentProviderAccount setupAccountWithPaypalPaymentMethod() throws Exception  {
        final Account account = testHelper.createTestPayPalAccount();
        paymentApi.createPaymentProviderAccount(account, context);

        String accountKey = account.getExternalKey();

        PaypalPaymentMethodInfo paymentMethod = new PaypalPaymentMethodInfo.Builder()
                                                                           .setBaid("12345")
                                                                           .setEmail(account.getEmail())
                                                                           .setDefaultMethod(true)
                                                                           .build();
        String paymentMethodId = paymentApi.addPaymentMethod(accountKey, paymentMethod, context);

        PaymentMethodInfo paymentMethodInfo = paymentApi.getPaymentMethod(accountKey, paymentMethodId);

        PaymentProviderAccount accountResult = paymentApi.getPaymentProviderAccount(accountKey);
        return accountResult;
    }

    @Test(enabled=true)
    public void testCreatePaypalPaymentMethod() throws Exception  {
        PaymentProviderAccount account = setupAccountWithPaypalPaymentMethod();
        assertNotNull(account);
        paymentApi.getPaymentMethods(account.getAccountKey());
    }

    @Test(enabled=true)
    public void testUpdatePaymentProviderAccountContact() throws Exception {
        final Account account = testHelper.createTestPayPalAccount();
        paymentApi.createPaymentProviderAccount(account, context);

<<<<<<< HEAD
        Account updatedAccount = BrainDeadProxyFactory.createBrainDeadProxyFor(Account.class);
        ZombieControl zombieAccount = (ZombieControl) updatedAccount;
        zombieAccount.addResult("getId", account.getId());
        zombieAccount.addResult("getName", "Tester " + RandomStringUtils.randomAlphanumeric(10));
        zombieAccount.addResult("getFirstNameLength", 6);
        zombieAccount.addResult("getExternalKey", account.getExternalKey());
        zombieAccount.addResult("getPhone", "888-888-" + RandomStringUtils.randomNumeric(4));
        zombieAccount.addResult("getEmail", account.getEmail());
        zombieAccount.addResult("getCurrency", account.getCurrency());
        zombieAccount.addResult("getBillCycleDay", account.getBillCycleDay());

        Either<PaymentErrorEvent, Void> voidOrError = paymentApi.updatePaymentProviderAccountContact(account.getExternalKey(), context);
        assertTrue(voidOrError.isRight());
=======
        String newName = "Tester " + RandomStringUtils.randomAlphanumeric(10);
        String newNumber = "888-888-" + RandomStringUtils.randomNumeric(4);

        final Account accountToUpdate = new MockAccountBuilder(account.getId())
                                                                  .name(newName)
                                                                  .firstNameLength(newName.length())
                                                                  .externalKey(account.getExternalKey())
                                                                  .phone(newNumber)
                                                                  .email(account.getEmail())
                                                                  .currency(account.getCurrency())
                                                                  .billingCycleDay(account.getBillCycleDay())
                                                                  .build();

        paymentApi.updatePaymentProviderAccountContact(accountToUpdate.getExternalKey(), context);
>>>>>>> 60922566
    }

    @Test(enabled=true)
    public void testCannotDeleteDefaultPaymentMethod() throws Exception  {
        PaymentProviderAccount account = setupAccountWithPaypalPaymentMethod();
        paymentApi.deletePaymentMethod(account.getAccountKey(), account.getDefaultPaymentMethodId(), context);
    }
}<|MERGE_RESOLUTION|>--- conflicted
+++ resolved
@@ -36,20 +36,12 @@
 
 import com.google.inject.Inject;
 import com.ning.billing.account.api.Account;
-import com.ning.billing.account.api.AccountApiException;
 import com.ning.billing.catalog.api.Currency;
 import com.ning.billing.invoice.api.Invoice;
-<<<<<<< HEAD
-import com.ning.billing.invoice.model.RecurringInvoiceItem;
-import com.ning.billing.mock.BrainDeadProxyFactory;
-import com.ning.billing.mock.BrainDeadProxyFactory.ZombieControl;
-=======
 import com.ning.billing.invoice.api.InvoicePaymentApi;
 import com.ning.billing.mock.BrainDeadProxyFactory;
 import com.ning.billing.mock.BrainDeadProxyFactory.ZombieControl;
-import com.ning.billing.mock.MockAccountBuilder;
 import com.ning.billing.payment.MockRecurringInvoiceItem;
->>>>>>> 60922566
 import com.ning.billing.payment.TestHelper;
 import com.ning.billing.util.bus.Bus;
 import com.ning.billing.util.bus.Bus.EventBusException;
@@ -58,7 +50,6 @@
 import com.ning.billing.util.callcontext.DefaultCallContext;
 import com.ning.billing.util.callcontext.UserType;
 import com.ning.billing.util.clock.Clock;
-import com.ning.billing.util.entity.EntityPersistenceException;
 
 public abstract class TestPaymentApi {
     @Inject
@@ -114,18 +105,18 @@
 
         PaymentInfoEvent paymentInfo = results.get(0);
 
-        assertNotNull(paymentInfo.getPaymentId());
+        assertNotNull(paymentInfo.getId());
         assertTrue(paymentInfo.getAmount().compareTo(amount.setScale(2, RoundingMode.HALF_EVEN)) == 0);
         assertNotNull(paymentInfo.getPaymentNumber());
         assertFalse(paymentInfo.getStatus().equals("Error"));
 
-        PaymentAttempt paymentAttempt = paymentApi.getPaymentAttemptForPaymentId(paymentInfo.getPaymentId());
+        PaymentAttempt paymentAttempt = paymentApi.getPaymentAttemptForPaymentId(paymentInfo.getId());
         assertNotNull(paymentAttempt);
         assertNotNull(paymentAttempt.getId());
         assertEquals(paymentAttempt.getInvoiceId(), invoice.getId());
         assertTrue(paymentAttempt.getAmount().compareTo(amount.setScale(2, RoundingMode.HALF_EVEN)) == 0);
         assertEquals(paymentAttempt.getCurrency(), Currency.USD);
-        assertEquals(paymentAttempt.getPaymentId(), paymentInfo.getPaymentId());
+        assertEquals(paymentAttempt.getPaymentId(), paymentInfo.getId());
         DateTime nowTruncated = now.withMillisOfSecond(0).withSecondOfMinute(0);
         DateTime paymentAttemptDateTruncated = paymentAttempt.getPaymentAttemptDate().withMillisOfSecond(0).withSecondOfMinute(0);
         assertEquals(paymentAttemptDateTruncated.compareTo(nowTruncated), 0);
@@ -137,7 +128,7 @@
         PaymentInfoEvent paymentInfoFromGet = paymentInfos.get(0);
         assertEquals(paymentInfo.getAmount(), paymentInfoFromGet.getAmount());
         assertEquals(paymentInfo.getRefundAmount(), paymentInfoFromGet.getRefundAmount());
-        assertEquals(paymentInfo.getPaymentId(), paymentInfoFromGet.getPaymentId());
+        assertEquals(paymentInfo.getId(), paymentInfoFromGet.getId());
         assertEquals(paymentInfo.getPaymentNumber(), paymentInfoFromGet.getPaymentNumber());
         assertEquals(paymentInfo.getStatus(), paymentInfoFromGet.getStatus());
         assertEquals(paymentInfo.getBankIdentificationNumber(), paymentInfoFromGet.getBankIdentificationNumber());
@@ -165,8 +156,7 @@
 
         PaymentMethodInfo paymentMethodInfo = paymentApi.getPaymentMethod(accountKey, paymentMethodId);
 
-        PaymentProviderAccount accountResult = paymentApi.getPaymentProviderAccount(accountKey);
-        return accountResult;
+        return paymentApi.getPaymentProviderAccount(accountKey);
     }
 
     @Test(enabled=true)
@@ -181,7 +171,6 @@
         final Account account = testHelper.createTestPayPalAccount();
         paymentApi.createPaymentProviderAccount(account, context);
 
-<<<<<<< HEAD
         Account updatedAccount = BrainDeadProxyFactory.createBrainDeadProxyFor(Account.class);
         ZombieControl zombieAccount = (ZombieControl) updatedAccount;
         zombieAccount.addResult("getId", account.getId());
@@ -193,24 +182,7 @@
         zombieAccount.addResult("getCurrency", account.getCurrency());
         zombieAccount.addResult("getBillCycleDay", account.getBillCycleDay());
 
-        Either<PaymentErrorEvent, Void> voidOrError = paymentApi.updatePaymentProviderAccountContact(account.getExternalKey(), context);
-        assertTrue(voidOrError.isRight());
-=======
-        String newName = "Tester " + RandomStringUtils.randomAlphanumeric(10);
-        String newNumber = "888-888-" + RandomStringUtils.randomNumeric(4);
-
-        final Account accountToUpdate = new MockAccountBuilder(account.getId())
-                                                                  .name(newName)
-                                                                  .firstNameLength(newName.length())
-                                                                  .externalKey(account.getExternalKey())
-                                                                  .phone(newNumber)
-                                                                  .email(account.getEmail())
-                                                                  .currency(account.getCurrency())
-                                                                  .billingCycleDay(account.getBillCycleDay())
-                                                                  .build();
-
-        paymentApi.updatePaymentProviderAccountContact(accountToUpdate.getExternalKey(), context);
->>>>>>> 60922566
+        paymentApi.updatePaymentProviderAccountContact(updatedAccount.getExternalKey(), context);
     }
 
     @Test(enabled=true)
