--- conflicted
+++ resolved
@@ -190,8 +190,6 @@
             true
         );
     }
-<<<<<<< HEAD
-=======
 
     private SubscriptionTransitionData createRecreatedSubscriptionTransition(final DateTime requestedTransitionTime, final DateTime effectiveTransitionTime, final Subscription.SubscriptionState previousState)
     {
@@ -247,5 +245,4 @@
             true
         );
     }
->>>>>>> 56cc767c
 }