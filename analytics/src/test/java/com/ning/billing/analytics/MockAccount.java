/*
 * Copyright 2010-2011 Ning, Inc.
 *
 * Ning licenses this file to you under the Apache License, version 2.0
 * (the "License"); you may not use this file except in compliance with the
 * License.  You may obtain a copy of the License at:
 *
 *    http://www.apache.org/licenses/LICENSE-2.0
 *
 * Unless required by applicable law or agreed to in writing, software
 * distributed under the License is distributed on an "AS IS" BASIS, WITHOUT
 * WARRANTIES OR CONDITIONS OF ANY KIND, either express or implied.  See the
 * License for the specific language governing permissions and limitations
 * under the License.
 */

package com.ning.billing.analytics;

<<<<<<< HEAD
import sun.reflect.generics.reflectiveObjects.NotImplementedException;

=======
import java.math.BigDecimal;
>>>>>>> a48ce79c
import java.util.List;
import java.util.UUID;

import org.joda.time.DateTime;
import org.joda.time.DateTimeZone;
<<<<<<< HEAD
=======

import sun.reflect.generics.reflectiveObjects.NotImplementedException;

>>>>>>> a48ce79c
import com.ning.billing.account.api.Account;
import com.ning.billing.catalog.api.Currency;
import com.ning.billing.util.customfield.CustomField;
import com.ning.billing.util.tag.Tag;
import com.ning.billing.util.tag.TagDefinition;

public class MockAccount implements Account
{
    private final UUID id;
    private final String accountKey;
    private final Currency currency;

    public MockAccount(final UUID id, final String accountKey, final Currency currency)
    {
        this.id = id;
        this.accountKey = accountKey;
        this.currency = currency;
    }

    @Override
    public int getFirstNameLength() {
        return 0;
    }

    @Override
    public String getEmail()
    {
        return "test@test.com";
    }

    @Override
    public String getPhone()
    {
        return "408-555-6665";
    }

    @Override
    public String getExternalKey()
    {
        return accountKey;
    }

    @Override
    public String getName() {
        return "firstName lastName";
    }

    @Override
    public int getBillCycleDay()
    {
        return 12;
    }

    @Override
    public Currency getCurrency()
    {
        return currency;
    }

    @Override
    public String getPaymentProviderName() {
        return "PayPal";
    }

    @Override
    public DateTimeZone getTimeZone() {
        return DateTimeZone.forID("Pacific/Fiji");
    }

    @Override
    public String getLocale() {
        return "EN-US";
    }

    @Override
    public String getAddress1() {
        return null;
    }

    @Override
    public String getAddress2() {
        return null;
    }

    @Override
    public String getCompanyName() {
        return null;
    }

    @Override
    public String getCity() {
        return null;
    }

    @Override
    public String getStateOrProvince() {
        return null;
    }

    @Override
    public String getPostalCode() {
        return null;
    }

    @Override
    public String getCountry() {
        return null;
    }

    @Override
    public UUID getId()
    {
        return id;
    }

    @Override
    public String getFieldValue(String fieldName) {
        throw new NotImplementedException();
    }

    @Override
    public void setFieldValue(String fieldName, String fieldValue) {
        throw new NotImplementedException();
    }

    @Override
    public List<CustomField> getFieldList() {
        throw new NotImplementedException();
    }

    @Override
    public void addFields(List<CustomField> fields) {
        throw new NotImplementedException();
    }

    @Override
    public void clearFields() {
        throw new NotImplementedException();
    }

    @Override
    public String getObjectName() {
        throw new NotImplementedException();
    }

    @Override
    public List<Tag> getTagList() {
        throw new NotImplementedException();
    }

    @Override
    public boolean hasTag(String tagName) {
        throw new NotImplementedException();
    }

    @Override
    public void addTag(TagDefinition definition, String addedBy, DateTime dateAdded) {
        throw new NotImplementedException();
    }

    @Override
    public void addTags(List<Tag> tags) {
        throw new NotImplementedException();
    }

    @Override
    public void clearTags() {
        throw new NotImplementedException();
    }

    @Override
    public void removeTag(TagDefinition definition) {
        throw new NotImplementedException();
    }

    @Override
    public boolean generateInvoice() {
        throw new NotImplementedException();
    }

    @Override
    public boolean processPayment() {
        throw new NotImplementedException();
    }
<<<<<<< HEAD
=======

    @Override
    public BigDecimal getBalance() {
        return BigDecimal.ZERO;
    }

    @Override
    public DateTime getCreatedDate() {
        return new DateTime(DateTimeZone.UTC);
    }

    @Override
    public DateTime getUpdatedDate() {
        return new DateTime(DateTimeZone.UTC);
    }
>>>>>>> a48ce79c
}<|MERGE_RESOLUTION|>--- conflicted
+++ resolved
@@ -16,23 +16,13 @@
 
 package com.ning.billing.analytics;
 
-<<<<<<< HEAD
-import sun.reflect.generics.reflectiveObjects.NotImplementedException;
-
-=======
-import java.math.BigDecimal;
->>>>>>> a48ce79c
 import java.util.List;
 import java.util.UUID;
 
+import org.apache.commons.lang.NotImplementedException;
 import org.joda.time.DateTime;
 import org.joda.time.DateTimeZone;
-<<<<<<< HEAD
-=======
-
-import sun.reflect.generics.reflectiveObjects.NotImplementedException;
-
->>>>>>> a48ce79c
+
 import com.ning.billing.account.api.Account;
 import com.ning.billing.catalog.api.Currency;
 import com.ning.billing.util.customfield.CustomField;
@@ -217,13 +207,6 @@
     public boolean processPayment() {
         throw new NotImplementedException();
     }
-<<<<<<< HEAD
-=======
-
-    @Override
-    public BigDecimal getBalance() {
-        return BigDecimal.ZERO;
-    }
 
     @Override
     public DateTime getCreatedDate() {
@@ -234,5 +217,5 @@
     public DateTime getUpdatedDate() {
         return new DateTime(DateTimeZone.UTC);
     }
->>>>>>> a48ce79c
+
 }