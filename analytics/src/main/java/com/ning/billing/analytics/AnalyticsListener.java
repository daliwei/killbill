--- conflicted
+++ resolved
@@ -47,71 +47,43 @@
         this.accountApi = accountApi;
     }
 
-<<<<<<< HEAD
-
-    public void subscriptionCreated(ISubscriptionTransition created)
-=======
     @Override
     public void subscriptionCreated(final ISubscriptionTransition created)
->>>>>>> e1f9250a
     {
         final BusinessSubscriptionEvent event = BusinessSubscriptionEvent.subscriptionCreated(created.getNextPlan());
         recordTransition(event, created);
     }
 
-<<<<<<< HEAD
-
-    public void subscriptionCancelled(ISubscriptionTransition cancelled)
-=======
     @Override
     public void subscriptionCancelled(final ISubscriptionTransition cancelled)
->>>>>>> e1f9250a
     {
         final BusinessSubscriptionEvent event = BusinessSubscriptionEvent.subscriptionCancelled(cancelled.getNextPlan());
         recordTransition(event, cancelled);
     }
 
-<<<<<<< HEAD
-
-    public void subscriptionChanged(ISubscriptionTransition changed)
-=======
     @Override
     public void subscriptionChanged(final ISubscriptionTransition changed)
->>>>>>> e1f9250a
     {
         final BusinessSubscriptionEvent event = BusinessSubscriptionEvent.subscriptionChanged(changed.getNextPlan());
         recordTransition(event, changed);
     }
 
-<<<<<<< HEAD
-
-    public void subscriptionPaused(ISubscriptionTransition paused)
-=======
     @Override
     public void subscriptionPaused(final ISubscriptionTransition paused)
->>>>>>> e1f9250a
     {
         final BusinessSubscriptionEvent event = BusinessSubscriptionEvent.subscriptionPaused(paused.getNextPlan());
         recordTransition(event, paused);
     }
 
-<<<<<<< HEAD
-    public void subscriptionResumed(ISubscriptionTransition resumed)
-=======
     @Override
     public void subscriptionResumed(final ISubscriptionTransition resumed)
->>>>>>> e1f9250a
     {
         final BusinessSubscriptionEvent event = BusinessSubscriptionEvent.subscriptionResumed(resumed.getNextPlan());
         recordTransition(event, resumed);
     }
 
-<<<<<<< HEAD
-    public void subscriptionPhaseChanged(ISubscriptionTransition phaseChanged)
-=======
     @Override
     public void subscriptionPhaseChanged(final ISubscriptionTransition phaseChanged)
->>>>>>> e1f9250a
     {
         final BusinessSubscriptionEvent event = BusinessSubscriptionEvent.subscriptionPhaseChanged(phaseChanged.getNextPlan(), phaseChanged.getNextState());
         recordTransition(event, phaseChanged);
