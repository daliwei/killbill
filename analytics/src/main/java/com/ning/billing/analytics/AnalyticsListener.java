--- conflicted
+++ resolved
@@ -35,67 +35,6 @@
     @Subscribe
     public void handleSubscriptionTransitionChange(final ISubscriptionTransition event)
     {
-<<<<<<< HEAD
-        final BusinessSubscriptionEvent event = BusinessSubscriptionEvent.subscriptionCreated(created.getNextPlan());
-        recordTransition(event, created);
-    }
-
-    public void subscriptionCancelled(final ISubscriptionTransition cancelled)
-    {
-        final BusinessSubscriptionEvent event = BusinessSubscriptionEvent.subscriptionCancelled(cancelled.getNextPlan());
-        recordTransition(event, cancelled);
-    }
-
-    public void subscriptionChanged(final ISubscriptionTransition changed)
-    {
-        final BusinessSubscriptionEvent event = BusinessSubscriptionEvent.subscriptionChanged(changed.getNextPlan());
-        recordTransition(event, changed);
-    }
-
-    public void subscriptionPaused(final ISubscriptionTransition paused)
-    {
-        final BusinessSubscriptionEvent event = BusinessSubscriptionEvent.subscriptionPaused(paused.getNextPlan());
-        recordTransition(event, paused);
-    }
-
-    public void subscriptionResumed(final ISubscriptionTransition resumed)
-    {
-        final BusinessSubscriptionEvent event = BusinessSubscriptionEvent.subscriptionResumed(resumed.getNextPlan());
-        recordTransition(event, resumed);
-    }
-
-    public void subscriptionPhaseChanged(final ISubscriptionTransition phaseChanged)
-    {
-        final BusinessSubscriptionEvent event = BusinessSubscriptionEvent.subscriptionPhaseChanged(phaseChanged.getNextPlan(), phaseChanged.getNextState());
-        recordTransition(event, phaseChanged);
-    }
-
-    private void recordTransition(final BusinessSubscriptionEvent event, final ISubscriptionTransition transition)
-    {
-        Currency currency = null;
-        String transitionKey = null;
-
-        // Retrieve key and currency via the bundle
-        final ISubscriptionBundle bundle = entitlementApi.getBundleFromId(transition.getBundleId());
-        if (bundle != null) {
-            transitionKey = bundle.getKey();
-
-            final IAccount account = accountApi.getAccountById(bundle.getAccountId());
-            if (account != null) {
-                currency = account.getCurrency();
-            }
-        }
-
-        // The ISubscriptionTransition interface gives us all the prev/next information we need but the start date
-        // of the previous plan. We need to retrieve it from our own transitions table
-        DateTime previousEffectiveTransitionTime = null;
-        final List<BusinessSubscriptionTransition> transitions = dao.getTransitions(transitionKey);
-        if (transitions != null) {
-            final BusinessSubscriptionTransition lastTransition = transitions.get(transitions.size() - 1);
-            if (lastTransition != null && lastTransition.getNextSubscription() != null) {
-                previousEffectiveTransitionTime = lastTransition.getNextSubscription().getStartDate();
-            }
-=======
         switch (event.getTransitionType()) {
             case CREATE:
                 bstRecorder.subscriptionCreated(event);
@@ -119,7 +58,6 @@
                 break;
             default:
                 throw new RuntimeException("Unexpected event type " + event.getTransitionType());
->>>>>>> 7690e62d
         }
     }
 
