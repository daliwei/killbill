0.17.8
    See https://github.com/killbill/killbill/releases/tag/killbill-0.17.8
<<<<<<< HEAD
=======

0.17.7
    See https://github.com/killbill/killbill/releases/tag/killbill-0.17.7

0.17.6
    See https://github.com/killbill/killbill/releases/tag/killbill-0.17.6

0.17.5
    See https://github.com/killbill/killbill/releases/tag/killbill-0.17.5

0.17.4
    See https://github.com/killbill/killbill/releases/tag/killbill-0.17.4

0.17.3
    See https://github.com/killbill/killbill/releases/tag/killbill-0.17.3

0.17.2
    See https://github.com/killbill/killbill/releases/tag/killbill-0.17.2

0.17.1
    See https://github.com/killbill/killbill/releases/tag/killbill-0.17.1

0.17.0
    See https://github.com/killbill/killbill/releases/tag/killbill-0.17.0

0.16.11
    See https://github.com/killbill/killbill/releases/tag/killbill-0.16.11

0.16.10
    See https://github.com/killbill/killbill/releases/tag/killbill-0.16.10
>>>>>>> 6fb4b390

0.17.7
    See https://github.com/killbill/killbill/releases/tag/killbill-0.17.7

0.17.6
    See https://github.com/killbill/killbill/releases/tag/killbill-0.17.6

0.17.5
    See https://github.com/killbill/killbill/releases/tag/killbill-0.17.5

0.17.4
    See https://github.com/killbill/killbill/releases/tag/killbill-0.17.4

0.17.3
    See https://github.com/killbill/killbill/releases/tag/killbill-0.17.3

0.17.2
    See https://github.com/killbill/killbill/releases/tag/killbill-0.17.2

0.17.1
    See https://github.com/killbill/killbill/releases/tag/killbill-0.17.1

0.17.0
    See https://github.com/killbill/killbill/releases/tag/killbill-0.17.0

0.16.8
    See https://github.com/killbill/killbill/releases/tag/killbill-0.16.8

0.16.7
    See https://github.com/killbill/killbill/releases/tag/killbill-0.16.7

0.16.6
    See https://github.com/killbill/killbill/releases/tag/killbill-0.16.6

0.16.5
    See https://github.com/killbill/killbill/releases/tag/killbill-0.16.5

0.16.4
    See https://github.com/killbill/killbill/releases/tag/killbill-0.16.4

0.16.3
    See https://github.com/killbill/killbill/releases/tag/killbill-0.16.3

0.16.2
    See https://github.com/killbill/killbill/releases/tag/killbill-0.16.2

0.16.1
    See https://github.com/killbill/killbill/releases/tag/killbill-0.16.1

0.16.0
    See https://github.com/killbill/killbill/releases/tag/killbill-0.16.0

0.15.10
    See https://github.com/killbill/killbill/releases/tag/killbill-0.15.10

0.15.7
    See https://github.com/killbill/killbill/releases/tag/killbill-0.15.7

0.15.6
    See https://github.com/killbill/killbill/releases/tag/killbill-0.15.6

0.15.5
    Fix with issue with payment combo call where default account fields are not part of the request

0.15.4
    See https://github.com/killbill/killbill/issues?q=milestone%3ARelease-0.15.4+is%3Aclosed

0.15.3
    Release for milestone 0.15.3: https://github.com/killbill/killbill/issues?q=is%3Aissue+milestone%3ARelease-0.15.3+is%3Aclosed

0.15.2
    See https://github.com/killbill/killbill/issues?q=milestone%3ARelease-0.15.2+is%3Aclosed

0.15.1
    See https://github.com/killbill/killbill/issues?q=milestone%3ARelease-0.15.1+is%3Aclosed
    Also Add new support for entitlement plugin API

0.15.0
    See https://github.com/killbill/killbill/issues?q=milestone%3ARelease-0.15.0+is%3Aclosed

0.14.1
    Fix usage bug (see 8511f41cdf78bd1cb9d0c335ffa8d40ca53aeccd)

0.14.0
    http://killbill.io/blog/kill-bill-0-14-0-released/

0.13.7
    https://github.com/killbill/killbill/issues/249
    https://github.com/killbill/killbill/issues/297
    https://github.com/killbill/killbill/issues/298
    https://github.com/killbill/killbill/issues/299
    NPE fix in DefaultPaymentApi#getPaymentMethodById
    Update killbill-oss-parent to 0.11

0.13.6
    See https://github.com/killbill/killbill/issues?utf8=%E2%9C%93&q=milestone%3ARelease-0.13.6+

0.13.5
    https://github.com/killbill/killbill/issues/238
    https://github.com/killbill/killbill/issues/274
    https://github.com/killbill/killbill/issues/275
    https://github.com/killbill/killbill/issues/281
    https://github.com/killbill/killbill/issues/286
    Update killbill-oss-parent to 0.9.15

0.13.4
    https://github.com/killbill/killbill/issues/137
    https://github.com/killbill/killbill/issues/244
    https://github.com/killbill/killbill/issues/257
    https://github.com/killbill/killbill/issues/272
    invoice: fix bug when handling full repairs
    jaxrs: improve waiting for notifications in TestResource
    Update killbill-oss-parent to 0.9.11

0.13.3
    https://github.com/killbill/killbill/issues/258
    https://github.com/killbill/killbill/issues/260
    https://github.com/killbill/killbill/issues/267
    https://github.com/killbill/killbill/issues/268
    https://github.com/killbill/killbill-commons/issues/9
    Update killbill-oss-parent to 0.9.10
    Permit empty values for Account#name and Account#email

0.13.2
    https://github.com/killbill/killbill/issues/214
    https://github.com/killbill/killbill/issues/251
    https://github.com/killbill/killbill/issues/261
    Fixes in payment system
    Bug fixes in multi-tenant support
    Fix CHANGE_OF_PLAN plan alignment
    Update killbill-oss-parent to 0.9.9

0.13.1
    https://github.com/killbill/killbill/issues/226
    https://github.com/killbill/killbill/issues/233
    https://github.com/killbill/killbill/issues/234
    https://github.com/killbill/killbill/issues/235
    https://github.com/killbill/killbill/issues/236
    https://github.com/killbill/killbill/issues/245
    Add support for invoice plugins
    Export more fields in TaxInvoiceItem
    Update killbill-oss-parent to 0.9.7

0.12.2
    Fix state machine flow for PENDING payments
    Fix Guice wiring in JAX-RS

0.12.1
    Fix NPE in case of aborted payments
    Add missing headers for CORS
    Update killbill-platform to 0.1.1
    Reduce size of the war

0.12.0
    Bug fixes #200 #193
    Renaming
    Preparation for 0.12.0

0.11.13
    Swagger integration
    Fixes for PaymentControlApi
    https://github.com/killbill/killbill/issues/152
    https://github.com/killbill/killbill/issues/227
    https://github.com/killbill/killbill/issues/198

0.11.12
    Fix issues around timezones
    Switch to HikariCP by default
    Rename TableName.TRANSACTIONS to TableName.PAYMENT_TRANSACTIONS
    Update killbill-oss-parent to 0.7.30

0.11.11
    Usage api change
    Update commons for bug fixes

0.11.10
    Payment bug fixes
    New Janitor tasks
    JMX properties refinment
    Fix broken logging (war artifacts)
    https://github.com/killbill/killbill/issues/210
    Update killbill-oss-parent to 0.7.22

0.11.9
    payment: rework Janitor shutdown sequence
    jdbc: integrate log4jdbc-log4j2
    profiling: add support for JAX-RS and EhCache
    Shiro integration bugfixes
    Fix tests failures on H2
    https://github.com/killbill/killbill/issues/204
    Update killbill-oss-parent to 0.7.20

0.11.8
    Add support for profiling data
    Harden code to fix sporadic failure in integration tests

0.11.6
    Payment subsystem (complete merge payment and direct payment, and does renaming)

0.11.5
    Extract killbill-platform
    Implement state machines for payments
    Merge invoice and direct payments flows
    https://github.com/killbill/killbill/issues/170
    https://github.com/killbill/killbill/issues/201
    Update killbill-oss-parent to 0.7.14

0.11.4
    Upgrade JRuby to 1.7.12
    Fix NPE in direct payment APIs for accounts without a default payment method

0.11.3
    Iteration on new direct payment APIs (unstable)

0.11.2
    Iteration on new direct payment APIs (unstable)
    invoice: change external charges APIs to allow bulk insertion
    osgi: introduce OSGIConfigProperties as an an osgi service to allow plugins to read system properties

0.11.1
    Introduction of new direct payment APIs (unstable)

0.10.2
    Add paymentAmount parameter to payAllInvoices API
    Fix OSGI dependencies issue

0.10.1
    Allow configuration of EhCache by specifying a URI

0.10.0
    Merge usage branch (consumable in arrear)
    Upgrade osgi felix framework and resolve osgi errors

0.9.2
    Add org.killbill.server.properties property
    Add default invoice HTML template
    Better first time experience when using the jetty-console war

0.9.1
    Update packages com.ning -> org.killbill

0.8.13
    Fix SQL query typo in unmarkPaymentMethodAsDeleted

0.8.12
    Implement bundles pagination and search APIs
    Implement invoices search API
    https://github.com/killbill/killbill/issues/154
    https://github.com/killbill/killbill/issues/156
    https://github.com/killbill/killbill/issues/159
    JAX-RS bugfixes
    Update killbill-oss-parent to 0.5.24

0.8.11
    [SECURITY] Fix SQL injection in search APIs
    Fix bug when retrieving refund information from plugins
    Add system tag definitions support to tag search
    https://github.com/killbill/killbill/issues/100

0.8.10
    Upgrade JRuby and add support for OpenSSL in plugins
    payment: pagination bugfix
    Update killbill-oss-parent to 0.5.21 (DDL change)
     - retry logic for bus and notification queues

0.8.9
    Introduce PENDING payment state for Bitcoin
    Implement new pagination and search APIs
    Update killbill-oss-parent to 0.5.19

0.8.8
    Add ability to update a bundle externalKey
    Add ability to delete (mark as deleted) custom fields
    Update killbill-oss-parent to 0.5.16

0.8.7
    DDL: remove unused paid_through_date column
    https://github.com/killbill/killbill/issues/130
    https://github.com/killbill/killbill/issues/149
    Add API to retrieve deleted tags
    Add search APIs for payments
    Audit API optimizations
    JDBI optimizations
    Update killbill-oss-parent to 0.5.9

0.8.6
    Partial fix for https://github.com/killbill/killbill/issues/141
    https://github.com/killbill/killbill/issues/143
    https://github.com/killbill/killbill/issues/145
    https://github.com/killbill/killbill/issues/147
    https://github.com/killbill/killbill/issues/148
    DDL: remove unused billing_cycle_day_utc column

0.8.5
    https://github.com/killbill/killbill/issues/134
    https://github.com/killbill/killbill/issues/135
    https://github.com/killbill/killbill/issues/136
    https://github.com/killbill/killbill/issues/140

0.8.4
    Subscription base speedups
    Fix regression in bundle timeline API
    Fix ClassCastException in Beatrix
    https://github.com/killbill/killbill/issues/123
    https://github.com/killbill/killbill/issues/132

0.8.3
    Entitlement speedups

0.8.2
    Lots of subscription & entitlement bugfixes
    https://github.com/killbill/killbill/issues/121
    https://github.com/killbill/killbill/issues/124
    https://github.com/killbill/killbill/issues/126
    https://github.com/killbill/killbill/issues/128

0.8.1
    https://github.com/killbill/killbill/issues/94
    https://github.com/killbill/killbill/issues/116

0.8.0
    Add missing audit columns in blocking_states

0.7.1
    Add support for currency conversion plugin type
    Allow payments/refund to be processed by plugin in a different currency than the one on the account

0.7.0
    Initial support for pagination
    Entitlement bugfixes

0.5.0
    Initial implementation of RBAC
     - default credentials: admin/password
    Remove analytics plugin from defaultbundles package
    Switch to killbill-commons for locker and db testing helper
    Lower the default number of hash iterations for the apiSecret to 200,000 down from 500,000
     - you can override it via -Dkillbill.server.multitenant.hash_iterations

0.4.0
    Search APIs
    Log errors during lifecycle
    Fix Catalog endpoints

0.3.6
    Add all ISO currencies to the catalog
    jaxrs: return properly formatted JSON in case of exception<|MERGE_RESOLUTION|>--- conflicted
+++ resolved
@@ -1,7 +1,5 @@
 0.17.8
     See https://github.com/killbill/killbill/releases/tag/killbill-0.17.8
-<<<<<<< HEAD
-=======
 
 0.17.7
     See https://github.com/killbill/killbill/releases/tag/killbill-0.17.7
@@ -32,31 +30,10 @@
 
 0.16.10
     See https://github.com/killbill/killbill/releases/tag/killbill-0.16.10
->>>>>>> 6fb4b390
-
-0.17.7
-    See https://github.com/killbill/killbill/releases/tag/killbill-0.17.7
-
-0.17.6
-    See https://github.com/killbill/killbill/releases/tag/killbill-0.17.6
-
-0.17.5
-    See https://github.com/killbill/killbill/releases/tag/killbill-0.17.5
-
-0.17.4
-    See https://github.com/killbill/killbill/releases/tag/killbill-0.17.4
-
-0.17.3
-    See https://github.com/killbill/killbill/releases/tag/killbill-0.17.3
-
-0.17.2
-    See https://github.com/killbill/killbill/releases/tag/killbill-0.17.2
-
-0.17.1
-    See https://github.com/killbill/killbill/releases/tag/killbill-0.17.1
-
-0.17.0
-    See https://github.com/killbill/killbill/releases/tag/killbill-0.17.0
+
+0.16.9
+    Fix issues with payment transaction external keys (make sure transaction external keys aren't shared across payments)
+    Fix #613
 
 0.16.8
     See https://github.com/killbill/killbill/releases/tag/killbill-0.16.8
