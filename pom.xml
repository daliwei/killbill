<?xml version="1.0" encoding="UTF-8"?>
<!--
  ~ Copyright 2010-2013 Ning, Inc.
  ~
  ~ Ning licenses this file to you under the Apache License, version 2.0
  ~ (the "License"); you may not use this file except in compliance with the
  ~ License.  You may obtain a copy of the License at:
  ~
  ~    http://www.apache.org/licenses/LICENSE-2.0
  ~
  ~ Unless required by applicable law or agreed to in writing, software
  ~ distributed under the License is distributed on an "AS IS" BASIS, WITHOUT
  ~ WARRANTIES OR CONDITIONS OF ANY KIND, either express or implied.  See the
  ~ License for the specific language governing permissions and limitations
  ~ under the License.
  -->
<project xmlns="http://maven.apache.org/POM/4.0.0" xmlns:xsi="http://www.w3.org/2001/XMLSchema-instance" xsi:schemaLocation="http://maven.apache.org/POM/4.0.0 http://maven.apache.org/xsd/maven-4.0.0.xsd">
    <modelVersion>4.0.0</modelVersion>
    <parent>
        <artifactId>killbill-oss-parent</artifactId>
        <groupId>org.kill-bill.billing</groupId>
<<<<<<< HEAD
        <version>0.6.35-SNAPSHOT</version>
=======
        <version>0.5.34-SNAPSHOT</version>
>>>>>>> 84caa4f0
    </parent>
    <artifactId>killbill</artifactId>
    <version>0.11.2-SNAPSHOT</version>
    <packaging>pom</packaging>
    <name>killbill</name>
    <description>Library for managing recurring subscriptions and the associated billing</description>
    <url>http://github.com/killbill/killbill</url>
    <modules>
        <module>account</module>
        <module>api</module>
        <module>beatrix</module>
        <module>catalog</module>
        <module>subscription</module>
        <module>entitlement</module>
        <module>invoice</module>
        <module>junction</module>
        <module>overdue</module>
        <module>payment</module>
        <module>usage</module>
        <module>util</module>
        <module>jaxrs</module>
        <module>server</module>
        <module>tenant</module>
        <module>osgi</module>
        <module>osgi-bundles</module>
        <module>currency</module>
    </modules>
    <scm>
        <connection>scm:git:git://github.com/killbill/killbill.git</connection>
        <developerConnection>scm:git:git@github.com:killbill/killbill.git</developerConnection>
        <url>http://github.com/killbill/killbill/tree/master</url>
    </scm>
    <issueManagement>
        <system>Github</system>
        <url>http://github.com/killbill/killbill</url>
    </issueManagement>
    <properties>
        <killbill.version>${project.version}</killbill.version>
    </properties>
</project><|MERGE_RESOLUTION|>--- conflicted
+++ resolved
@@ -19,11 +19,7 @@
     <parent>
         <artifactId>killbill-oss-parent</artifactId>
         <groupId>org.kill-bill.billing</groupId>
-<<<<<<< HEAD
-        <version>0.6.35-SNAPSHOT</version>
-=======
-        <version>0.5.34-SNAPSHOT</version>
->>>>>>> 84caa4f0
+        <version>0.7.0</version>
     </parent>
     <artifactId>killbill</artifactId>
     <version>0.11.2-SNAPSHOT</version>
