<?xml version="1.0" encoding="UTF-8"?>
<!--
  ~ Copyright 2010-2013 Ning, Inc.
  ~
  ~ Ning licenses this file to you under the Apache License, version 2.0
  ~ (the "License"); you may not use this file except in compliance with the
  ~ License.  You may obtain a copy of the License at:
  ~
  ~    http://www.apache.org/licenses/LICENSE-2.0
  ~
  ~ Unless required by applicable law or agreed to in writing, software
  ~ distributed under the License is distributed on an "AS IS" BASIS, WITHOUT
  ~ WARRANTIES OR CONDITIONS OF ANY KIND, either express or implied.  See the
  ~ License for the specific language governing permissions and limitations
  ~ under the License.
  -->
<project xmlns="http://maven.apache.org/POM/4.0.0" xmlns:xsi="http://www.w3.org/2001/XMLSchema-instance" xsi:schemaLocation="http://maven.apache.org/POM/4.0.0 http://maven.apache.org/xsd/maven-4.0.0.xsd">
    <modelVersion>4.0.0</modelVersion>
    <parent>
        <artifactId>killbill-oss-parent</artifactId>
        <groupId>com.ning.billing</groupId>
<<<<<<< HEAD
        <version>0.5.0-SNAPSHOT</version>
=======
        <version>0.5.1</version>
>>>>>>> 66515290
    </parent>
    <artifactId>killbill</artifactId>
    <version>0.6.18-SNAPSHOT</version>
    <packaging>pom</packaging>
    <name>killbill</name>
    <description>Library for managing recurring subscriptions and the associated billing</description>
    <url>http://github.com/killbill/killbill</url>
    <modules>
        <module>account</module>
        <module>api</module>
        <module>beatrix</module>
        <module>catalog</module>
        <module>subscription</module>
        <module>entitlement</module>
        <module>invoice</module>
        <module>junction</module>
        <module>overdue</module>
        <module>payment</module>
        <module>usage</module>
        <module>util</module>
        <module>jaxrs</module>
        <module>server</module>
        <module>tenant</module>
        <module>osgi</module>
        <module>osgi-bundles</module>
    </modules>
    <scm>
        <connection>scm:git:git://github.com/killbill/killbill.git</connection>
        <developerConnection>scm:git:git@github.com:killbill/killbill.git</developerConnection>
        <url>http://github.com/killbill/killbill/tree/master</url>
    </scm>
    <issueManagement>
        <system>Github</system>
        <url>http://github.com/killbill/killbill</url>
    </issueManagement>
    <properties>
        <killbill.version>${project.version}</killbill.version>
    </properties>
</project><|MERGE_RESOLUTION|>--- conflicted
+++ resolved
@@ -19,11 +19,7 @@
     <parent>
         <artifactId>killbill-oss-parent</artifactId>
         <groupId>com.ning.billing</groupId>
-<<<<<<< HEAD
-        <version>0.5.0-SNAPSHOT</version>
-=======
         <version>0.5.1</version>
->>>>>>> 66515290
     </parent>
     <artifactId>killbill</artifactId>
     <version>0.6.18-SNAPSHOT</version>
