--- conflicted
+++ resolved
@@ -21,11 +21,7 @@
     <parent>
         <artifactId>killbill-oss-parent</artifactId>
         <groupId>org.kill-bill.billing</groupId>
-<<<<<<< HEAD
-        <version>0.130-SNAPSHOT</version>
-=======
-        <version>0.130</version>
->>>>>>> fd98c427
+        <version>0.131-SNAPSHOT</version>
     </parent>
     <artifactId>killbill</artifactId>
     <version>0.17.5-SNAPSHOT</version>
