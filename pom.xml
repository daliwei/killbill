--- conflicted
+++ resolved
@@ -21,11 +21,7 @@
     <parent>
         <artifactId>killbill-oss-parent</artifactId>
         <groupId>org.kill-bill.billing</groupId>
-<<<<<<< HEAD
-        <version>0.82-SNAPSHOT</version>
-=======
         <version>0.82</version>
->>>>>>> 3a6ed6f3
     </parent>
     <artifactId>killbill</artifactId>
     <version>0.16.2-SNAPSHOT</version>
