--- conflicted
+++ resolved
@@ -21,17 +21,10 @@
     <parent>
         <artifactId>killbill-oss-parent</artifactId>
         <groupId>org.kill-bill.billing</groupId>
-<<<<<<< HEAD
         <version>0.83-SNAPSHOT</version>
     </parent>
     <artifactId>killbill</artifactId>
-    <version>0.16.2-SNAPSHOT</version>
-=======
-        <version>0.84</version>
-    </parent>
-    <artifactId>killbill</artifactId>
     <version>0.16.3-SNAPSHOT</version>
->>>>>>> f7d3b80f
     <packaging>pom</packaging>
     <name>killbill</name>
     <description>Library for managing recurring subscriptions and the associated billing</description>
