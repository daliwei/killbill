--- conflicted
+++ resolved
@@ -181,13 +181,8 @@
                                                                                                        context.toUTCDateTime(targetDate), context.getAccountRecordId(), context.getTenantRecordId(), context.getUserToken());
             try {
                 eventBus.post(event);
-<<<<<<< HEAD
-            } catch (final EventBusException e) {
-                log.error("Failed to post event " + event, e);
-=======
             } catch (EventBusException e) {
                 log.warn("Failed to post event {}", event, e);
->>>>>>> b8205834
             }
         }
     }
@@ -331,15 +326,9 @@
             //
             if (invoice == null) {
                 if (isDryRun) {
-<<<<<<< HEAD
-                    log.info("Generated null dryRun invoice for accountId {} and targetDate {}", accountId, targetDate);
+                    log.info("Generated null dryRun invoice for accountId='{}', targetDate='{}'", accountId, targetDate);
                 } else {
-                    log.info("Generated null invoice for accountId {} and targetDate {}", accountId, targetDate);
-=======
-                    log.info("Generated null dryRun invoice for accountId='{}', targetDate='{}', targetDateTime='{}'", accountId, targetDate, targetDateTime);
-                } else {
-                    log.info("Generated null invoice for accountId='{}', targetDate='{}', targetDateTime='{}'", accountId, targetDate, targetDateTime);
->>>>>>> b8205834
+                    log.info("Generated null invoice for accountId='{}', targetDate='{}'", accountId, targetDate);
 
                     final BusInternalEvent event = new DefaultNullInvoiceEvent(accountId, clock.getUTCToday(),
                                                                                context.getAccountRecordId(), context.getTenantRecordId(), context.getUserToken());
