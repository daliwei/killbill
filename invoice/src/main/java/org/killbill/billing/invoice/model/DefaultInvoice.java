--- conflicted
+++ resolved
@@ -249,15 +249,11 @@
 
     @Override
     public BigDecimal getBalance() {
-<<<<<<< HEAD
-        return isWrittenOff || hasZeroParentBalance() ? BigDecimal.ZERO : InvoiceCalculatorUtils.computeInvoiceBalance(currency, invoiceItems, payments);
+        return hasZeroParentBalance() ? BigDecimal.ZERO : InvoiceCalculatorUtils.computeInvoiceBalance(currency, invoiceItems, payments, isWrittenOff() || isMigrationInvoice());
     }
 
     private boolean hasZeroParentBalance() {
         return (parentInvoice != null) && (parentInvoice.getBalance().compareTo(BigDecimal.ZERO) == 0);
-=======
-        return InvoiceCalculatorUtils.computeInvoiceBalance(currency, invoiceItems, payments, isWrittenOff() || isMigrationInvoice());
->>>>>>> adff0233
     }
 
     public boolean isWrittenOff() {
