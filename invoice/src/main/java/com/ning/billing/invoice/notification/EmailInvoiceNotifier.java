/*
 * Copyright 2010-2011 Ning, Inc.
 *
 * Ning licenses this file to you under the Apache License, version 2.0
 * (the "License"); you may not use this file except in compliance with the
 * License.  You may obtain a copy of the License at:
 *
 *    http://www.apache.org/licenses/LICENSE-2.0
 *
 * Unless required by applicable law or agreed to in writing, software
 * distributed under the License is distributed on an "AS IS" BASIS, WITHOUT
 * WARRANTIES OR CONDITIONS OF ANY KIND, either express or implied.  See the
 * License for the specific language governing permissions and limitations
 * under the License.
 */

package com.ning.billing.invoice.notification;

import java.io.IOException;
import java.util.ArrayList;
import java.util.List;
import java.util.Map;

import com.ning.billing.ErrorCode;
import com.ning.billing.account.api.Account;
import com.ning.billing.account.api.AccountEmail;
import com.ning.billing.invoice.api.Invoice;
import com.ning.billing.invoice.api.InvoiceApiException;
import com.ning.billing.invoice.api.InvoiceNotifier;
import com.ning.billing.invoice.template.HtmlInvoiceGenerator;
import com.ning.billing.util.callcontext.InternalCallContextFactory;
import com.ning.billing.util.callcontext.InternalTenantContext;
import com.ning.billing.util.callcontext.TenantContext;
import com.ning.billing.util.dao.ObjectType;
import com.ning.billing.util.email.DefaultEmailSender;
import com.ning.billing.util.email.EmailApiException;
import com.ning.billing.util.email.EmailConfig;
import com.ning.billing.util.email.EmailSender;
import com.ning.billing.util.svcapi.account.AccountInternalApi;
import com.ning.billing.util.svcapi.tag.TagInternalApi;
import com.ning.billing.util.tag.ControlTagType;
import com.ning.billing.util.tag.Tag;

import com.google.inject.Inject;

public class EmailInvoiceNotifier implements InvoiceNotifier {
    private final AccountInternalApi accountApi;
    private final TagInternalApi tagUserApi;
    private final HtmlInvoiceGenerator generator;
    private final EmailConfig config;
    private final InternalCallContextFactory internalCallContextFactory;

    @Inject
    public EmailInvoiceNotifier(final AccountInternalApi accountApi,
                                final TagInternalApi tagUserApi,
                                final HtmlInvoiceGenerator generator,
                                final EmailConfig config,
                                final InternalCallContextFactory internalCallContextFactory) {
        this.accountApi = accountApi;
        this.tagUserApi = tagUserApi;
        this.generator = generator;
        this.config = config;
        this.internalCallContextFactory = internalCallContextFactory;
    }

    @Override
    public void notify(final Account account, final Invoice invoice, final TenantContext context) throws InvoiceApiException {
<<<<<<< HEAD

        final InternalTenantContext internalTenantContext = internalCallContextFactory.createInternalTenantContext(context);
        final List<String> to = new ArrayList<String>();
        to.add(account.getEmail());

        final List<AccountEmail> accountEmailList = accountApi.getEmails(account.getId(), internalTenantContext);
=======
        final List<String> to = new ArrayList<String>();
        to.add(account.getEmail());

        final List<AccountEmail> accountEmailList = accountUserApi.getEmails(account.getId(), context);
>>>>>>> 63168418
        final List<String> cc = new ArrayList<String>();
        for (final AccountEmail email : accountEmailList) {
            cc.add(email.getEmail());
        }

        // Check if this account has the MANUAL_PAY system tag
        boolean manualPay = false;
<<<<<<< HEAD
        final Map<String, Tag> accountTags = tagUserApi.getTags(account.getId(), ObjectType.ACCOUNT, internalTenantContext);
=======
        final Map<String, Tag> accountTags = tagUserApi.getTags(account.getId(), ObjectType.ACCOUNT, context);
>>>>>>> 63168418
        for (final Tag tag : accountTags.values()) {
            if (ControlTagType.MANUAL_PAY.getId().equals(tag.getTagDefinitionId())) {
                manualPay = true;
                break;
            }
        }

        final String htmlBody;
        try {
            htmlBody = generator.generateInvoice(account, invoice, manualPay);
        } catch (IOException e) {
            throw new InvoiceApiException(e, ErrorCode.EMAIL_SENDING_FAILED);
        }

        final String subject = config.getInvoiceEmailSubject();

        final EmailSender sender = new DefaultEmailSender(config);
        try {
            sender.sendHTMLEmail(to, cc, subject, htmlBody);
        } catch (EmailApiException e) {
            throw new InvoiceApiException(e, ErrorCode.EMAIL_SENDING_FAILED);
        } catch (IOException e) {
            throw new InvoiceApiException(e, ErrorCode.EMAIL_SENDING_FAILED);
        }
    }
}<|MERGE_RESOLUTION|>--- conflicted
+++ resolved
@@ -65,19 +65,11 @@
 
     @Override
     public void notify(final Account account, final Invoice invoice, final TenantContext context) throws InvoiceApiException {
-<<<<<<< HEAD
-
         final InternalTenantContext internalTenantContext = internalCallContextFactory.createInternalTenantContext(context);
         final List<String> to = new ArrayList<String>();
         to.add(account.getEmail());
 
         final List<AccountEmail> accountEmailList = accountApi.getEmails(account.getId(), internalTenantContext);
-=======
-        final List<String> to = new ArrayList<String>();
-        to.add(account.getEmail());
-
-        final List<AccountEmail> accountEmailList = accountUserApi.getEmails(account.getId(), context);
->>>>>>> 63168418
         final List<String> cc = new ArrayList<String>();
         for (final AccountEmail email : accountEmailList) {
             cc.add(email.getEmail());
@@ -85,11 +77,7 @@
 
         // Check if this account has the MANUAL_PAY system tag
         boolean manualPay = false;
-<<<<<<< HEAD
         final Map<String, Tag> accountTags = tagUserApi.getTags(account.getId(), ObjectType.ACCOUNT, internalTenantContext);
-=======
-        final Map<String, Tag> accountTags = tagUserApi.getTags(account.getId(), ObjectType.ACCOUNT, context);
->>>>>>> 63168418
         for (final Tag tag : accountTags.values()) {
             if (ControlTagType.MANUAL_PAY.getId().equals(tag.getTagDefinitionId())) {
                 manualPay = true;
