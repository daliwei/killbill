/*
 * Copyright 2010-2011 Ning, Inc.
 *
 * Ning licenses this file to you under the Apache License, version 2.0
 * (the "License"); you may not use this file except in compliance with the
 * License.  You may obtain a copy of the License at:
 *
 *    http://www.apache.org/licenses/LICENSE-2.0
 *
 * Unless required by applicable law or agreed to in writing, software
 * distributed under the License is distributed on an "AS IS" BASIS, WITHOUT
 * WARRANTIES OR CONDITIONS OF ANY KIND, either express or implied.  See the
 * License for the specific language governing permissions and limitations
 * under the License.
 */

package com.ning.billing.invoice.dao;

import com.ning.billing.catalog.api.Currency;
import com.ning.billing.invoice.api.Invoice;
import com.ning.billing.invoice.model.DefaultInvoice;
import com.ning.billing.util.callcontext.CallContext;
import com.ning.billing.util.UuidMapper;
import com.ning.billing.util.callcontext.CallContextBinder;
import com.ning.billing.util.entity.EntityDao;
import org.joda.time.DateTime;
import org.skife.jdbi.v2.SQLStatement;
import org.skife.jdbi.v2.StatementContext;
import org.skife.jdbi.v2.sqlobject.Bind;
import org.skife.jdbi.v2.sqlobject.Binder;
import org.skife.jdbi.v2.sqlobject.BinderFactory;
import org.skife.jdbi.v2.sqlobject.BindingAnnotation;
import org.skife.jdbi.v2.sqlobject.SqlQuery;
import org.skife.jdbi.v2.sqlobject.SqlUpdate;
import org.skife.jdbi.v2.sqlobject.customizers.RegisterMapper;
import org.skife.jdbi.v2.sqlobject.mixins.CloseMe;
import org.skife.jdbi.v2.sqlobject.mixins.Transactional;
import org.skife.jdbi.v2.sqlobject.mixins.Transmogrifier;
import org.skife.jdbi.v2.sqlobject.stringtemplate.ExternalizedSqlViaStringTemplate3;
import org.skife.jdbi.v2.tweak.ResultSetMapper;

import java.lang.annotation.Annotation;
import java.lang.annotation.ElementType;
import java.lang.annotation.Retention;
import java.lang.annotation.RetentionPolicy;
import java.lang.annotation.Target;
import java.math.BigDecimal;
import java.sql.ResultSet;
import java.sql.SQLException;
import java.util.Date;
import java.util.List;
import java.util.UUID;

@ExternalizedSqlViaStringTemplate3()
@RegisterMapper(InvoiceSqlDao.InvoiceMapper.class)
public interface InvoiceSqlDao extends EntityDao<Invoice>, Transactional<InvoiceSqlDao>, Transmogrifier, CloseMe {
    @Override
    @SqlUpdate
    void create(@InvoiceBinder Invoice invoice, @CallContextBinder final CallContext context);

    @SqlQuery
    List<Invoice> getInvoicesByAccount(@Bind("accountId") final String accountId);
    
    @SqlQuery
    List<Invoice> getAllInvoicesByAccount(@Bind("accountId") final String string);

    @SqlQuery
    List<Invoice> getInvoicesByAccountAfterDate(@Bind("accountId") final String accountId,
                                                @Bind("fromDate") final Date fromDate);

    @SqlQuery
    List<Invoice> getInvoicesBySubscription(@Bind("subscriptionId") final String subscriptionId);

    @SqlQuery
    @RegisterMapper(UuidMapper.class)
    UUID getInvoiceIdByPaymentAttemptId(@Bind("paymentAttemptId") final String paymentAttemptId);

    @SqlQuery
    @RegisterMapper(BalanceMapper.class)
    BigDecimal getAccountBalance(@Bind("accountId") final String accountId);

    @SqlQuery
    List<Invoice> getUnpaidInvoicesByAccountId(@Bind("accountId") final String accountId,
                                               @Bind("upToDate") final Date upToDate);
    
    

    @BindingAnnotation(InvoiceBinder.InvoiceBinderFactory.class)
    @Retention(RetentionPolicy.RUNTIME)
    @Target({ElementType.PARAMETER})
    public @interface InvoiceBinder {
        public static class InvoiceBinderFactory implements BinderFactory {
            @Override
            public Binder<InvoiceBinder, Invoice> build(Annotation annotation) {
                return new Binder<InvoiceBinder, Invoice>() {
                    @Override
                    public void bind(@SuppressWarnings("rawtypes") SQLStatement q, InvoiceBinder bind, Invoice invoice) {
                        q.bind("id", invoice.getId().toString());
                        q.bind("accountId", invoice.getAccountId().toString());
                        q.bind("invoiceDate", invoice.getInvoiceDate().toDate());
                        q.bind("targetDate", invoice.getTargetDate().toDate());
                        q.bind("currency", invoice.getCurrency().toString());
                        q.bind("migrated", invoice.isMigrationInvoice());
                    }
                };
            }
        }
    }

    public static class InvoiceMapper implements ResultSetMapper<Invoice> {
        @Override
        public Invoice map(int index, ResultSet result, StatementContext context) throws SQLException {
            UUID id = UUID.fromString(result.getString("id"));
            UUID accountId = UUID.fromString(result.getString("account_id"));
            int invoiceNumber = result.getInt("invoice_number");
            DateTime invoiceDate = new DateTime(result.getTimestamp("invoice_date"));
            DateTime targetDate = new DateTime(result.getTimestamp("target_date"));
            Currency currency = Currency.valueOf(result.getString("currency"));
            boolean isMigrationInvoice = result.getBoolean("migrated");
<<<<<<< HEAD

            return new DefaultInvoice(id, accountId, invoiceNumber, invoiceDate, targetDate, currency, isMigrationInvoice);
=======
            String createdBy = result.getString("created_by");
            DateTime createdDate = new DateTime(result.getTimestamp("created_date"));

            return new DefaultInvoice(id, accountId, invoiceNumber, invoiceDate, targetDate, currency, isMigrationInvoice, createdBy, createdDate);
>>>>>>> 067c9d4b
        }
    }

    public static class BalanceMapper implements ResultSetMapper<BigDecimal> {
        @Override
        public BigDecimal map(final int index, final ResultSet result, final StatementContext context) throws SQLException {
            BigDecimal amountInvoiced = result.getBigDecimal("amount_invoiced");
            BigDecimal amountPaid = result.getBigDecimal("amount_paid");

            if (amountInvoiced == null) {
                amountInvoiced = BigDecimal.ZERO;
            }

            if (amountPaid == null) {
                amountPaid = BigDecimal.ZERO;
            }

            return amountInvoiced.subtract(amountPaid);
        }
    }



}
<|MERGE_RESOLUTION|>--- conflicted
+++ resolved
@@ -117,15 +117,10 @@
             DateTime targetDate = new DateTime(result.getTimestamp("target_date"));
             Currency currency = Currency.valueOf(result.getString("currency"));
             boolean isMigrationInvoice = result.getBoolean("migrated");
-<<<<<<< HEAD
-
-            return new DefaultInvoice(id, accountId, invoiceNumber, invoiceDate, targetDate, currency, isMigrationInvoice);
-=======
             String createdBy = result.getString("created_by");
             DateTime createdDate = new DateTime(result.getTimestamp("created_date"));
 
             return new DefaultInvoice(id, accountId, invoiceNumber, invoiceDate, targetDate, currency, isMigrationInvoice, createdBy, createdDate);
->>>>>>> 067c9d4b
         }
     }
 
