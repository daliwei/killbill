/*
 * Copyright 2010-2011 Ning, Inc.
 *
 * Ning licenses this file to you under the Apache License, version 2.0
 * (the "License"); you may not use this file except in compliance with the
 * License.  You may obtain a copy of the License at:
 *
 *    http://www.apache.org/licenses/LICENSE-2.0
 *
 * Unless required by applicable law or agreed to in writing, software
 * distributed under the License is distributed on an "AS IS" BASIS, WITHOUT
 * WARRANTIES OR CONDITIONS OF ANY KIND, either express or implied.  See the
 * License for the specific language governing permissions and limitations
 * under the License.
 */

package com.ning.billing.invoice;

import java.util.List;
import java.util.SortedSet;
import java.util.UUID;
import org.joda.time.DateTime;
import org.slf4j.Logger;
import org.slf4j.LoggerFactory;
import com.google.common.eventbus.Subscribe;
import com.google.inject.Inject;
import com.ning.billing.ErrorCode;
import com.ning.billing.account.api.Account;
import com.ning.billing.account.api.AccountUserApi;
import com.ning.billing.catalog.api.Currency;
import com.ning.billing.entitlement.api.billing.BillingEvent;
import com.ning.billing.entitlement.api.billing.EntitlementBillingApi;
import com.ning.billing.entitlement.api.billing.EntitlementBillingApiException;
import com.ning.billing.entitlement.api.user.SubscriptionTransition;
import com.ning.billing.invoice.api.BillingEventSet;
import com.ning.billing.invoice.api.Invoice;
import com.ning.billing.invoice.api.InvoiceApiException;
import com.ning.billing.invoice.api.InvoiceItem;
import com.ning.billing.invoice.api.InvoiceUserApi;
import com.ning.billing.invoice.dao.InvoiceDao;
import com.ning.billing.invoice.model.InvoiceGenerator;
import com.ning.billing.invoice.model.InvoiceItemList;

public class InvoiceListener {
    private final static Logger log = LoggerFactory.getLogger(InvoiceListener.class);

    private final InvoiceGenerator generator;
    private final EntitlementBillingApi entitlementBillingApi;
    private final AccountUserApi accountUserApi;
    private final InvoiceUserApi invoiceUserApi;
    private final InvoiceDao invoiceDao;

    @Inject
    public InvoiceListener(final InvoiceGenerator generator, final AccountUserApi accountUserApi,
                           final EntitlementBillingApi entitlementBillingApi,
                           final InvoiceUserApi invoiceUserApi,
                           final InvoiceDao invoiceDao) {
        this.generator = generator;
        this.entitlementBillingApi = entitlementBillingApi;
        this.accountUserApi = accountUserApi;
        this.invoiceUserApi = invoiceUserApi;
        this.invoiceDao = invoiceDao;
    }

    @Subscribe
    public void handleSubscriptionTransition(final SubscriptionTransition transition) {
        UUID subscriptionId = transition.getSubscriptionId();
        if (subscriptionId == null) {
            log.error("Failed handling entitlement change.", new InvoiceApiException(ErrorCode.INVOICE_INVALID_TRANSITION));
            return;
        }

        UUID accountId = null;
        try {
            accountId = entitlementBillingApi.getAccountIdFromSubscriptionId(subscriptionId);
        } catch (EntitlementBillingApiException e) {
            log.error("Failed handling entitlement change.", e);
            return;
        }

        if (accountId == null) {
            log.error("Failed handling entitlement change.",
                      new InvoiceApiException(ErrorCode.INVOICE_NO_ACCOUNT_ID_FOR_SUBSCRIPTION_ID, subscriptionId.toString()));
            return;
        }

        Account account = accountUserApi.getAccountById(accountId);
        if (account == null) {
            log.error("Failed handling entitlement change.",
                      new InvoiceApiException(ErrorCode.INVOICE_ACCOUNT_ID_INVALID, accountId.toString()));
            return;
        }

        SortedSet<BillingEvent> events = entitlementBillingApi.getBillingEventsForAccount(accountId);
        BillingEventSet billingEvents = new BillingEventSet();
        billingEvents.addAll(events);

        DateTime targetDate = new DateTime();
        Currency targetCurrency = account.getCurrency();

<<<<<<< HEAD
        List<InvoiceItem> items = invoiceUserApi.getInvoiceItemsByAccount(accountId);
        InvoiceItemList invoiceItemList = new InvoiceItemList(items);
=======
        InvoiceItemList invoiceItemList = new InvoiceItemList(invoiceUserApi.getInvoiceItemsByAccount(accountId));
>>>>>>> 77db96da
        Invoice invoice = generator.generateInvoice(accountId, billingEvents, invoiceItemList, targetDate, targetCurrency);

        if (invoice != null) {
            if (invoice.getNumberOfItems() > 0) {
                invoiceDao.create(invoice);
            }
        }
    }
}<|MERGE_RESOLUTION|>--- conflicted
+++ resolved
@@ -40,6 +40,7 @@
 import com.ning.billing.invoice.dao.InvoiceDao;
 import com.ning.billing.invoice.model.InvoiceGenerator;
 import com.ning.billing.invoice.model.InvoiceItemList;
+import com.ning.billing.util.clock.Clock;
 
 public class InvoiceListener {
     private final static Logger log = LoggerFactory.getLogger(InvoiceListener.class);
@@ -47,19 +48,18 @@
     private final InvoiceGenerator generator;
     private final EntitlementBillingApi entitlementBillingApi;
     private final AccountUserApi accountUserApi;
-    private final InvoiceUserApi invoiceUserApi;
     private final InvoiceDao invoiceDao;
+    private final Clock clock;
 
     @Inject
     public InvoiceListener(final InvoiceGenerator generator, final AccountUserApi accountUserApi,
                            final EntitlementBillingApi entitlementBillingApi,
-                           final InvoiceUserApi invoiceUserApi,
-                           final InvoiceDao invoiceDao) {
+                           final InvoiceDao invoiceDao, final Clock clock) {
         this.generator = generator;
         this.entitlementBillingApi = entitlementBillingApi;
         this.accountUserApi = accountUserApi;
-        this.invoiceUserApi = invoiceUserApi;
         this.invoiceDao = invoiceDao;
+        this.clock = clock;
     }
 
     @Subscribe
@@ -70,14 +70,7 @@
             return;
         }
 
-        UUID accountId = null;
-        try {
-            accountId = entitlementBillingApi.getAccountIdFromSubscriptionId(subscriptionId);
-        } catch (EntitlementBillingApiException e) {
-            log.error("Failed handling entitlement change.", e);
-            return;
-        }
-
+        UUID accountId = entitlementBillingApi.getAccountIdFromSubscriptionId(subscriptionId);
         if (accountId == null) {
             log.error("Failed handling entitlement change.",
                       new InvoiceApiException(ErrorCode.INVOICE_NO_ACCOUNT_ID_FOR_SUBSCRIPTION_ID, subscriptionId.toString()));
@@ -95,15 +88,11 @@
         BillingEventSet billingEvents = new BillingEventSet();
         billingEvents.addAll(events);
 
-        DateTime targetDate = new DateTime();
+        DateTime targetDate = transition.getEffectiveTransitionTime();
         Currency targetCurrency = account.getCurrency();
 
-<<<<<<< HEAD
-        List<InvoiceItem> items = invoiceUserApi.getInvoiceItemsByAccount(accountId);
+        List<InvoiceItem> items = invoiceDao.getInvoiceItemsByAccount(accountId);
         InvoiceItemList invoiceItemList = new InvoiceItemList(items);
-=======
-        InvoiceItemList invoiceItemList = new InvoiceItemList(invoiceUserApi.getInvoiceItemsByAccount(accountId));
->>>>>>> 77db96da
         Invoice invoice = generator.generateInvoice(accountId, billingEvents, invoiceItemList, targetDate, targetCurrency);
 
         if (invoice != null) {
