/*! SET storage_engine=INNODB */;

DROP TABLE IF EXISTS invoice_items;
CREATE TABLE invoice_items (
    record_id serial unique,
    id varchar(36) NOT NULL,
    type varchar(24) NOT NULL,
    invoice_id varchar(36) NOT NULL,
    account_id varchar(36) NOT NULL,
    child_account_id varchar(36),
    bundle_id varchar(36),
    subscription_id varchar(36),
    description varchar(255),
<<<<<<< HEAD
    plan_name varchar(50),
    phase_name varchar(50),
    usage_name varchar(50),
    start_date date,
=======
    plan_name varchar(255),
    phase_name varchar(255),
    usage_name varchar(255),
    start_date date NOT NULL,
>>>>>>> adff0233
    end_date date,
    amount numeric(15,9) NOT NULL,
    rate numeric(15,9) NULL,
    currency varchar(3) NOT NULL,
    linked_item_id varchar(36),
    created_by varchar(50) NOT NULL,
    created_date datetime NOT NULL,
    account_record_id bigint /*! unsigned */ not null,
    tenant_record_id bigint /*! unsigned */ not null default 0,
    PRIMARY KEY(record_id)
) /*! CHARACTER SET utf8 COLLATE utf8_bin */;
CREATE UNIQUE INDEX invoice_items_id ON invoice_items(id);
CREATE INDEX invoice_items_subscription_id ON invoice_items(subscription_id ASC);
CREATE INDEX invoice_items_invoice_id ON invoice_items(invoice_id ASC);
CREATE INDEX invoice_items_account_id ON invoice_items(account_id ASC);
CREATE INDEX invoice_items_linked_item_id ON invoice_items(linked_item_id ASC);
CREATE INDEX invoice_items_tenant_account_record_id ON invoice_items(tenant_record_id, account_record_id);

DROP TABLE IF EXISTS invoices;
CREATE TABLE invoices (
    record_id serial unique,
    id varchar(36) NOT NULL,
    account_id varchar(36) NOT NULL,
    invoice_date date NOT NULL,
    target_date date,
    currency varchar(3) NOT NULL,
    status varchar(15) NOT NULL DEFAULT 'COMMITTED',
    migrated bool NOT NULL,
    parent_invoice bool NOT NULL DEFAULT FALSE,
    created_by varchar(50) NOT NULL,
    created_date datetime NOT NULL,
    account_record_id bigint /*! unsigned */ not null,
    tenant_record_id bigint /*! unsigned */ not null default 0,
    PRIMARY KEY(record_id)
) /*! CHARACTER SET utf8 COLLATE utf8_bin */;
CREATE UNIQUE INDEX invoices_id ON invoices(id);
CREATE INDEX invoices_account_target ON invoices(account_id ASC, target_date);
CREATE INDEX invoices_tenant_account_record_id ON invoices(tenant_record_id, account_record_id);

DROP TABLE IF EXISTS invoice_payments;
CREATE TABLE invoice_payments (
    record_id serial unique,
    id varchar(36) NOT NULL,
    type varchar(24) NOT NULL,
    invoice_id varchar(36) NOT NULL,
    payment_id varchar(36),
    payment_date datetime NOT NULL,
    amount numeric(15,9) NOT NULL,
    currency varchar(3) NOT NULL,
    processed_currency varchar(3) NOT NULL,
    payment_cookie_id varchar(255) DEFAULT NULL,
    linked_invoice_payment_id varchar(36) DEFAULT NULL,
    success bool DEFAULT true,
    created_by varchar(50) NOT NULL,
    created_date datetime NOT NULL,
    account_record_id bigint /*! unsigned */ not null,
    tenant_record_id bigint /*! unsigned */ not null default 0,
    PRIMARY KEY(record_id)
) /*! CHARACTER SET utf8 COLLATE utf8_bin */;
CREATE UNIQUE INDEX invoice_payments_id ON invoice_payments(id);
CREATE INDEX invoice_payments_invoice_id ON invoice_payments(invoice_id);
CREATE INDEX invoice_payments_reversals ON invoice_payments(linked_invoice_payment_id);
CREATE INDEX invoice_payments_tenant_account_record_id ON invoice_payments(tenant_record_id, account_record_id);

DROP TABLE IF EXISTS invoice_parent_children;
CREATE TABLE invoice_parent_children (
    record_id serial unique,
    id varchar(36) NOT NULL,
    parent_invoice_id varchar(36) NOT NULL,
    child_invoice_id varchar(36) NOT NULL,
    child_account_id varchar(36) NOT NULL,
    created_by varchar(50) NOT NULL,
    created_date datetime NOT NULL,
    account_record_id bigint /*! unsigned */ not null,
    tenant_record_id bigint /*! unsigned */ not null default 0,
    PRIMARY KEY(record_id)
) /*! CHARACTER SET utf8 COLLATE utf8_bin */;
CREATE UNIQUE INDEX invoice_parent_children_id ON invoice_parent_children(id);
CREATE INDEX invoice_parent_children_invoice_id ON invoice_parent_children(parent_invoice_id);
CREATE INDEX invoice_parent_children_tenant_account_record_id ON invoice_parent_children(tenant_record_id, account_record_id);<|MERGE_RESOLUTION|>--- conflicted
+++ resolved
@@ -11,17 +11,10 @@
     bundle_id varchar(36),
     subscription_id varchar(36),
     description varchar(255),
-<<<<<<< HEAD
-    plan_name varchar(50),
-    phase_name varchar(50),
-    usage_name varchar(50),
-    start_date date,
-=======
     plan_name varchar(255),
     phase_name varchar(255),
     usage_name varchar(255),
-    start_date date NOT NULL,
->>>>>>> adff0233
+    start_date date,
     end_date date,
     amount numeric(15,9) NOT NULL,
     rate numeric(15,9) NULL,
