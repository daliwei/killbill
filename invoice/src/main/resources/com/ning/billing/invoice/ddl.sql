DROP TABLE IF EXISTS invoice_items;
DROP TABLE IF EXISTS recurring_invoice_items;
CREATE TABLE recurring_invoice_items (
  id char(36) NOT NULL,
  invoice_id char(36) NOT NULL,
  account_id char(36) NOT NULL,
  subscription_id char(36) NOT NULL,
  plan_name varchar(50) NOT NULL,
  phase_name varchar(50) NOT NULL,
  start_date datetime NOT NULL,
  end_date datetime NOT NULL,
  amount numeric(10,4) NULL,
  rate numeric(10,4) NULL,
  currency char(3) NOT NULL,
  reversed_item_id char(36),
  created_by varchar(50) NOT NULL,
  created_date datetime NOT NULL,
  PRIMARY KEY(id)
) ENGINE=innodb;
CREATE INDEX recurring_invoice_items_subscription_id ON recurring_invoice_items(subscription_id ASC);
CREATE INDEX recurring_invoice_items_invoice_id ON recurring_invoice_items(invoice_id ASC);

DROP TABLE IF EXISTS fixed_invoice_items;
CREATE TABLE fixed_invoice_items (
  id char(36) NOT NULL,
  invoice_id char(36) NOT NULL,
  account_id char(36) NOT NULL,
  subscription_id char(36) NOT NULL,
  plan_name varchar(50) NOT NULL,
  phase_name varchar(50) NOT NULL,
  start_date datetime NOT NULL,
  end_date datetime NOT NULL,
  amount numeric(10,4) NULL,
  currency char(3) NOT NULL,
  created_by varchar(50) NOT NULL,
  created_date datetime NOT NULL,
  PRIMARY KEY(id)
) ENGINE=innodb;
CREATE INDEX fixed_invoice_items_subscription_id ON fixed_invoice_items(subscription_id ASC);
CREATE INDEX fixed_invoice_items_invoice_id ON fixed_invoice_items(invoice_id ASC);

DROP TABLE IF EXISTS invoice_locking;

DROP TABLE IF EXISTS invoices;
CREATE TABLE invoices (
  invoice_number int NOT NULL AUTO_INCREMENT,
  id char(36) NOT NULL,
  account_id char(36) NOT NULL,
  invoice_date datetime NOT NULL,
  target_date datetime NOT NULL,
  currency char(3) NOT NULL,
  migrated bool NOT NULL,
<<<<<<< HEAD
=======
  created_by varchar(50) NOT NULL,
  created_date datetime NOT NULL,
>>>>>>> 067c9d4b
  PRIMARY KEY(invoice_number)
) ENGINE=innodb;
CREATE INDEX invoices_invoice_number ON invoices(invoice_number ASC);
CREATE INDEX invoices_id ON invoices(id ASC);
CREATE INDEX invoices_account_id ON invoices(account_id ASC);

DROP TABLE IF EXISTS invoice_payments;
CREATE TABLE invoice_payments (
  id char(36) NOT NULL,
  invoice_id char(36) NOT NULL,
  payment_attempt_id char(36) COLLATE utf8_bin NOT NULL,
  payment_attempt_date datetime,
  amount numeric(10,4),
  currency char(3),
  created_by varchar(50) NOT NULL,
  created_date datetime NOT NULL,
  PRIMARY KEY(invoice_id, payment_attempt_id)
) ENGINE=innodb;
CREATE UNIQUE INDEX invoice_payments_unique ON invoice_payments(invoice_id, payment_attempt_id);

DROP VIEW IF EXISTS invoice_payment_summary;
CREATE VIEW invoice_payment_summary AS
SELECT invoice_id,
       CASE WHEN SUM(amount) IS NULL THEN 0 ELSE SUM(amount) END AS total_paid,
       MAX(payment_attempt_date) AS last_payment_date
FROM invoice_payments
GROUP BY invoice_id;

DROP VIEW IF EXISTS invoice_item_summary;
CREATE VIEW invoice_item_summary AS
SELECT i.id as invoice_id, 
    CASE WHEN SUM(rii.amount) IS NULL THEN 0 ELSE SUM(rii.amount) END 
    + CASE WHEN SUM(fii.amount) IS NULL THEN 0 ELSE SUM(fii.amount) END AS amount_invoiced
FROM invoices i 
LEFT JOIN recurring_invoice_items rii ON i.id = rii.invoice_id
LEFT JOIN fixed_invoice_items fii ON i.id = fii.invoice_id
GROUP BY invoice_id;
<|MERGE_RESOLUTION|>--- conflicted
+++ resolved
@@ -50,11 +50,8 @@
   target_date datetime NOT NULL,
   currency char(3) NOT NULL,
   migrated bool NOT NULL,
-<<<<<<< HEAD
-=======
   created_by varchar(50) NOT NULL,
   created_date datetime NOT NULL,
->>>>>>> 067c9d4b
   PRIMARY KEY(invoice_number)
 ) ENGINE=innodb;
 CREATE INDEX invoices_invoice_number ON invoices(invoice_number ASC);
