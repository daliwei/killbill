--- conflicted
+++ resolved
@@ -25,9 +25,7 @@
 import java.util.concurrent.Callable;
 
 import com.ning.billing.account.api.AccountUserApi;
-import com.ning.billing.account.api.user.DefaultAccountUserApi;
-import com.ning.billing.account.dao.AccountDao;
-import com.ning.billing.account.dao.AuditedAccountDao;
+import com.ning.billing.account.api.MockAccountUserApi;
 import com.ning.billing.entitlement.api.billing.DefaultEntitlementBillingApi;
 import com.ning.billing.entitlement.api.billing.EntitlementBillingApi;
 import com.ning.billing.invoice.InvoiceDispatcher;
@@ -37,8 +35,12 @@
 import com.ning.billing.invoice.model.InvoiceGenerator;
 import com.ning.billing.util.callcontext.CallContextFactory;
 import com.ning.billing.util.callcontext.DefaultCallContextFactory;
+import com.ning.billing.util.customfield.dao.AuditedCustomFieldDao;
+import com.ning.billing.util.customfield.dao.CustomFieldDao;
 import com.ning.billing.util.globallocker.GlobalLocker;
 import com.ning.billing.util.globallocker.MySqlGlobalLocker;
+import com.ning.billing.util.tag.dao.AuditedTagDao;
+import com.ning.billing.util.tag.dao.TagDao;
 import org.apache.commons.io.IOUtils;
 import org.joda.time.DateTime;
 import org.skife.config.ConfigurationObjectFactory;
@@ -109,12 +111,8 @@
 
 	}
 
-<<<<<<< HEAD
-	@BeforeClass(groups={"setup"})
-=======
 
 	@BeforeClass(groups={"slow"})
->>>>>>> 162f4a2f
 	public void setup() throws ServiceException, IOException, ClassNotFoundException, SQLException {
 		//TestApiBase.loadSystemPropertiesFromClasspath("/entitlement.properties");
         final Injector g = Guice.createInjector(Stage.PRODUCTION,  new AbstractModule() {
@@ -133,13 +131,14 @@
                 bind(MysqlTestingHelper.class).toInstance(helper);
                 IDBI dbi = helper.getDBI();
                 bind(IDBI.class).toInstance(dbi);
+                bind(TagDao.class).to(AuditedTagDao.class).asEagerSingleton();
+                bind(CustomFieldDao.class).to(AuditedCustomFieldDao.class).asEagerSingleton();
                 bind(EntitlementDao.class).to(EntitlementSqlDao.class).asEagerSingleton();
                 bind(GlobalLocker.class).to(MySqlGlobalLocker.class).asEagerSingleton();
                 bind(InvoiceGenerator.class).to(DefaultInvoiceGenerator.class).asEagerSingleton();
                 bind(InvoiceDao.class).to(DefaultInvoiceDao.class);
                 bind(NextBillingDatePoster.class).to(DefaultNextBillingDatePoster.class).asEagerSingleton();
-                bind(AccountDao.class).to(AuditedAccountDao.class).asEagerSingleton();
-                bind(AccountUserApi.class).to(DefaultAccountUserApi.class).asEagerSingleton();
+                bind(AccountUserApi.class).to(MockAccountUserApi.class).asEagerSingleton();
                 bind(EntitlementBillingApi.class).to(DefaultEntitlementBillingApi.class).asEagerSingleton();
 			}
         });
