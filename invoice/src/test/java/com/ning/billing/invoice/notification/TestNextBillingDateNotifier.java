--- conflicted
+++ resolved
@@ -163,24 +163,12 @@
                 bind(InvoiceGenerator.class).to(DefaultInvoiceGenerator.class).asEagerSingleton();
                 bind(InvoiceDao.class).to(DefaultInvoiceDao.class).asEagerSingleton();
                 bind(NextBillingDatePoster.class).to(DefaultNextBillingDatePoster.class).asEagerSingleton();
-<<<<<<< HEAD
-                bind(ChargeThruApi.class).toInstance(BrainDeadProxyFactory.createBrainDeadProxyFor(ChargeThruApi.class));
-                install(new MockJunctionModule());
-=======
-                bind(AccountUserApi.class).to(MockAccountUserApi.class).asEagerSingleton();
-
-                
-
                 bind(SubscriptionApiService.class).annotatedWith(Names.named(EntitlementModule.REPAIR_NAMED)).to(RepairSubscriptionApiService.class).asEagerSingleton();
                 bind(SubscriptionApiService.class).to(DefaultSubscriptionApiService.class).asEagerSingleton();
                 bind(SubscriptionFactory.class).annotatedWith(Names.named(EntitlementModule.REPAIR_NAMED)).to(RepairSubscriptionFactory.class).asEagerSingleton();
                 bind(SubscriptionFactory.class).to(DefaultSubscriptionFactory.class).asEagerSingleton();
-
-                bind(BillingApi.class).to(DefaultBillingApi.class).asEagerSingleton();
-                bind(EntitlementUserApi.class).to(DefaultEntitlementUserApi.class).asEagerSingleton();
-                bind(ChargeThruApi.class).toInstance(BrainDeadProxyFactory.createBrainDeadProxyFor(ChargeThruApi.class));
             
->>>>>>> 2767fdf3
+                install(new MockJunctionModule());
             }
         });
 
