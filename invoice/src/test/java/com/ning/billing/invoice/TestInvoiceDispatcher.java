--- conflicted
+++ resolved
@@ -125,25 +125,15 @@
 	    	Plan plan = MockPlan.createBicycleNoTrialEvergreen1USD();
 	    	PlanPhase planPhase = MockPlanPhase.create1USDMonthlyEvergreen();
 			DateTime effectiveDate = new DateTime().minusDays(1);
-<<<<<<< HEAD
             Currency currency = Currency.USD;
 			BigDecimal fixedPrice = null;
 			events.add(new DefaultBillingEvent(subscription, effectiveDate,plan, planPhase,
                                                fixedPrice, BigDecimal.ONE, currency, BillingPeriod.MONTHLY, 1,
-                                               BillingModeType.IN_ADVANCE, "", SubscriptionTransitionType.CREATE));
+                                               BillingModeType.IN_ADVANCE, "", 1L, SubscriptionTransitionType.CREATE));
 
 	    	EntitlementBillingApi entitlementBillingApi = BrainDeadProxyFactory.createBrainDeadProxyFor(EntitlementBillingApi.class);
 	    	((ZombieControl)entitlementBillingApi).addResult("getBillingEventsForAccount", events);
 
-=======
-			InternationalPrice reccurringPrice = MockInternationalPrice.create1USD();
-			InternationalPrice fixedPrice = null;
-			events.add(new DefaultBillingEvent(subscription, effectiveDate,plan,planPhase, fixedPrice , reccurringPrice, BillingPeriod.MONTHLY, 1, BillingModeType.IN_ADVANCE,"", 1L, SubscriptionTransitionType.CREATE));
-	    	EntitlementBillingApi entitlementBillingApi = BrainDeadProxyFactory.createBrainDeadProxyFor(EntitlementBillingApi.class);
-	    	((ZombieControl)entitlementBillingApi).addResult("getBillingEventsForAccount", events);
-
-
->>>>>>> f41e2799
 	    	DateTime target = new DateTime();
 
 	    	InvoiceDispatcher dispatcher = new InvoiceDispatcher(generator, accountUserApi, entitlementBillingApi, invoiceDao, locker);
