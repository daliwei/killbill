/*
 * Copyright 2010-2011 Ning, Inc.
 *
 * Ning licenses this file to you under the Apache License, version 2.0
 * (the "License"); you may not use this file except in compliance with the
 * License.  You may obtain a copy of the License at:
 *
 *    http://www.apache.org/licenses/LICENSE-2.0
 *
 * Unless required by applicable law or agreed to in writing, software
 * distributed under the License is distributed on an "AS IS" BASIS, WITHOUT
 * WARRANTIES OR CONDITIONS OF ANY KIND, either express or implied.  See the
 * License for the specific language governing permissions and limitations
 * under the License.
 */

package com.ning.billing.invoice.dao;

import static org.testng.Assert.assertEquals;
import static org.testng.Assert.assertNotNull;
import static org.testng.Assert.assertNull;
import static org.testng.Assert.assertTrue;

import java.math.BigDecimal;
import java.util.ArrayList;
import java.util.Collection;
import java.util.List;
import java.util.UUID;

import org.joda.time.DateTime;
<<<<<<< HEAD
=======
import org.joda.time.DateTimeZone;
>>>>>>> a48ce79c
import org.testng.annotations.Test;

import com.ning.billing.catalog.api.Currency;
import com.ning.billing.invoice.api.Invoice;
import com.ning.billing.invoice.api.InvoiceItem;
import com.ning.billing.invoice.api.InvoicePayment;
import com.ning.billing.invoice.model.DefaultInvoice;
import com.ning.billing.invoice.model.DefaultInvoiceItem;
<<<<<<< HEAD
import com.ning.billing.invoice.model.DefaultInvoicePayment;
import com.ning.billing.util.clock.DefaultClock;

import static org.testng.Assert.assertEquals;
import static org.testng.Assert.assertNotNull;
import static org.testng.Assert.assertNull;
import static org.testng.Assert.assertTrue;
import static org.testng.Assert.fail;

=======
import com.ning.billing.payment.api.InvoicePayment;
import com.ning.billing.util.clock.DefaultClock;

>>>>>>> a48ce79c
@Test(groups = {"invoicing", "invoicing-invoiceDao"})
public class InvoiceDaoTests extends InvoiceDaoTestBase {
    private final int NUMBER_OF_DAY_BETWEEN_RETRIES = 8;

    @Test
    public void testCreationAndRetrievalByAccount() {
        UUID accountId = UUID.randomUUID();
        Invoice invoice = new DefaultInvoice(accountId, new DefaultClock().getUTCNow(), Currency.USD);
        DateTime invoiceDate = invoice.getInvoiceDate();

        invoiceDao.create(invoice);

        List<Invoice> invoices = invoiceDao.getInvoicesByAccount(accountId);
        assertNotNull(invoices);
        assertEquals(invoices.size(), 1);
        Invoice thisInvoice = invoices.get(0);
        assertEquals(invoice.getAccountId(), accountId);
        assertTrue(thisInvoice.getInvoiceDate().compareTo(invoiceDate) == 0);
        assertEquals(thisInvoice.getCurrency(), Currency.USD);
        assertEquals(thisInvoice.getNumberOfItems(), 0);
        assertTrue(thisInvoice.getTotalAmount().compareTo(BigDecimal.ZERO) == 0);
    }

    @Test
    public void testInvoicePayment() {
        UUID accountId = UUID.randomUUID();
        Invoice invoice = new DefaultInvoice(accountId, new DefaultClock().getUTCNow(), Currency.USD);
        UUID invoiceId = invoice.getId();
        UUID subscriptionId = UUID.randomUUID();
        DateTime startDate = new DateTime(2010, 1, 1, 0, 0, 0, 0);
        DateTime endDate = new DateTime(2010, 4, 1, 0, 0, 0, 0);
        InvoiceItem invoiceItem = new DefaultInvoiceItem(invoiceId, subscriptionId, startDate, endDate, "test", new BigDecimal("21.00"), new BigDecimal("7.00"), Currency.USD);
        invoice.addInvoiceItem(invoiceItem);
        invoiceDao.create(invoice);

        Invoice savedInvoice = invoiceDao.getById(invoiceId);
        assertNotNull(savedInvoice);
        assertEquals(savedInvoice.getTotalAmount().compareTo(new BigDecimal("21.00")), 0);
        assertEquals(savedInvoice.getBalance().compareTo(new BigDecimal("21.00")), 0);
        assertEquals(savedInvoice.getAmountPaid(), BigDecimal.ZERO);
        assertEquals(savedInvoice.getInvoiceItems().size(), 1);

        BigDecimal paymentAmount = new BigDecimal("11.00");
<<<<<<< HEAD
        UUID paymentId = UUID.randomUUID();
        invoiceDao.notifySuccessfulPayment(invoiceId, paymentAmount, Currency.USD, paymentId, new DefaultClock().getUTCNow().plusDays(12));
=======
        UUID paymentAttemptId = UUID.randomUUID();

        invoiceDao.notifyOfPaymentAttempt(new InvoicePayment(invoiceId, paymentAmount, Currency.USD, paymentAttemptId, new DateTime(DateTimeZone.UTC).plusDays(12)));
>>>>>>> a48ce79c

        Invoice retrievedInvoice = invoiceDao.getById(invoiceId);
        assertNotNull(retrievedInvoice);
        assertEquals(retrievedInvoice.getInvoiceItems().size(), 1);
        assertEquals(retrievedInvoice.getTotalAmount().compareTo(new BigDecimal("21.00")), 0);
        assertEquals(retrievedInvoice.getBalance().compareTo(new BigDecimal("10.00")), 0);
        assertEquals(retrievedInvoice.getAmountPaid().compareTo(new BigDecimal("11.00")), 0);
    }

    @Test
    public void testRetrievalForNonExistentInvoiceId() {
        Invoice invoice = invoiceDao.getById(UUID.randomUUID());
        assertNull(invoice);
    }

    @Test
    public void testAddPayment() {
        UUID accountId = UUID.randomUUID();
        DateTime targetDate = new DateTime(2011, 10, 6, 0, 0, 0, 0);
        Invoice invoice = new DefaultInvoice(accountId, targetDate, Currency.USD);

<<<<<<< HEAD
        UUID paymentId = UUID.randomUUID();
=======
        UUID paymentAttemptId = UUID.randomUUID();
>>>>>>> a48ce79c
        DateTime paymentAttemptDate = new DateTime(2011, 6, 24, 12, 14, 36, 0);
        BigDecimal paymentAmount = new BigDecimal("14.0");

        invoiceDao.create(invoice);
<<<<<<< HEAD
        invoiceDao.notifySuccessfulPayment(invoice.getId(), paymentAmount, Currency.USD, paymentId, paymentAttemptDate);
=======

        invoiceDao.notifyOfPaymentAttempt(new InvoicePayment(invoice.getId(), paymentAmount, Currency.USD, paymentAttemptId, paymentAttemptDate));
>>>>>>> a48ce79c

        invoice = invoiceDao.getById(invoice.getId());
        assertEquals(invoice.getAmountPaid().compareTo(paymentAmount), 0);
        assertTrue(invoice.getLastPaymentAttempt().equals(paymentAttemptDate));
        assertEquals(invoice.getNumberOfPayments(), 1);
    }

    @Test
    public void testAddPaymentAttempt() {
        UUID accountId = UUID.randomUUID();
        DateTime targetDate = new DateTime(2011, 10, 6, 0, 0, 0, 0);
        Invoice invoice = new DefaultInvoice(accountId, targetDate, Currency.USD);

        DateTime paymentAttemptDate = new DateTime(2011, 6, 24, 12, 14, 36, 0);

        invoiceDao.create(invoice);
<<<<<<< HEAD
        invoiceDao.notifyFailedPayment(invoice.getId(), UUID.randomUUID(), paymentAttemptDate);
=======
        invoiceDao.notifyOfPaymentAttempt(new InvoicePayment(invoice.getId(), UUID.randomUUID(), paymentAttemptDate));
>>>>>>> a48ce79c

        invoice = invoiceDao.getById(invoice.getId());
        assertTrue(invoice.getLastPaymentAttempt().equals(paymentAttemptDate));
    }

    @Test
    public void testGetInvoicesForPaymentWithNoResults() {
        DateTime notionalDate = new DateTime();
        DateTime targetDate = new DateTime(2011, 10, 6, 0, 0, 0, 0);

        // determine the number of existing invoices available for payment (to avoid side effects from other tests)
        List<UUID> invoices = invoiceDao.getInvoicesForPayment(notionalDate, NUMBER_OF_DAY_BETWEEN_RETRIES);
        int existingInvoiceCount = invoices.size();

        UUID accountId = UUID.randomUUID();
        Invoice invoice = new DefaultInvoice(accountId, targetDate, Currency.USD);

        invoiceDao.create(invoice);
        invoices = invoiceDao.getInvoicesForPayment(notionalDate, NUMBER_OF_DAY_BETWEEN_RETRIES);
        assertEquals(invoices.size(), existingInvoiceCount);
    }

    @Test
    public void testGetInvoicesForPayment() {
        List<UUID> invoices;
        DateTime notionalDate = new DateTime();

        // create a new invoice with one item
        UUID accountId = UUID.randomUUID();
        DateTime targetDate = new DateTime(2011, 10, 6, 0, 0, 0, 0);
        Invoice invoice = new DefaultInvoice(accountId, targetDate, Currency.USD);

        UUID invoiceId = invoice.getId();
        UUID subscriptionId = UUID.randomUUID();
        DateTime endDate = targetDate.plusMonths(3);
        BigDecimal rate = new BigDecimal("9.0");
        BigDecimal amount = rate.multiply(new BigDecimal("3.0"));

        DefaultInvoiceItem item = new DefaultInvoiceItem(invoiceId, subscriptionId, targetDate, endDate, "test", amount, rate, Currency.USD);
        invoice.addInvoiceItem(item);
        invoiceDao.create(invoice);

        // ensure that the number of invoices for payment has increased by 1
        int count;
        invoices = invoiceDao.getInvoicesForPayment(notionalDate, NUMBER_OF_DAY_BETWEEN_RETRIES);
        List<Invoice> invoicesDue = getInvoicesDueForPaymentAttempt(invoiceDao.get(), notionalDate);
        count = invoicesDue.size();
        assertEquals(invoices.size(), count);

        // attempt a payment; ensure that the number of invoices for payment has decreased by 1
        // (no retries for NUMBER_OF_DAYS_BETWEEN_RETRIES days)
<<<<<<< HEAD
        invoiceDao.notifyFailedPayment(invoice.getId(), UUID.randomUUID(), notionalDate);
        invoices = invoiceDao.getInvoicesForPayment(notionalDate, NUMBER_OF_DAY_BETWEEN_RETRIES);
=======
        invoiceDao.notifyOfPaymentAttempt(new InvoicePayment(invoice.getId(), UUID.randomUUID(), notionalDate));
        invoices = invoiceDao.getInvoicesForPayment(notionalDate.toDate(), NUMBER_OF_DAY_BETWEEN_RETRIES);
>>>>>>> a48ce79c
        count = getInvoicesDueForPaymentAttempt(invoiceDao.get(), notionalDate).size();
        assertEquals(invoices.size(), count);

        // advance clock by NUMBER_OF_DAYS_BETWEEN_RETRIES days
        // ensure that number of invoices for payment has increased by 1 (retry)
        notionalDate = notionalDate.plusDays(NUMBER_OF_DAY_BETWEEN_RETRIES);
        invoices = invoiceDao.getInvoicesForPayment(notionalDate, NUMBER_OF_DAY_BETWEEN_RETRIES);
        count = getInvoicesDueForPaymentAttempt(invoiceDao.get(), notionalDate).size();
        assertEquals(invoices.size(), count);

        // post successful partial payment; ensure that number of invoices for payment has decreased by 1
<<<<<<< HEAD
        invoiceDao.notifySuccessfulPayment(invoiceId, new BigDecimal("22.0000"), Currency.USD, UUID.randomUUID(), notionalDate);
        invoices = invoiceDao.getInvoicesForPayment(notionalDate, NUMBER_OF_DAY_BETWEEN_RETRIES);
=======
        invoiceDao.notifyOfPaymentAttempt(new InvoicePayment(invoice.getId(), new BigDecimal("22.0000"), Currency.USD, UUID.randomUUID(), notionalDate));

        invoices = invoiceDao.getInvoicesForPayment(notionalDate.toDate(), NUMBER_OF_DAY_BETWEEN_RETRIES);
>>>>>>> a48ce79c
        count = getInvoicesDueForPaymentAttempt(invoiceDao.get(), notionalDate).size();
        assertEquals(invoices.size(), count);

        // get invoice; verify amount paid is correct
        invoice = invoiceDao.getById(invoiceId);
        assertEquals(invoice.getAmountPaid().compareTo(new BigDecimal("22.0")), 0);

        // advance clock NUMBER_OF_DAYS_BETWEEN_RETRIES days
        // ensure that number of invoices for payment has increased by 1 (retry)
        notionalDate = notionalDate.plusDays(NUMBER_OF_DAY_BETWEEN_RETRIES);
        invoices = invoiceDao.getInvoicesForPayment(notionalDate, NUMBER_OF_DAY_BETWEEN_RETRIES);
        count = getInvoicesDueForPaymentAttempt(invoiceDao.get(), notionalDate).size();
        assertEquals(invoices.size(), count);

        // post completed payment; ensure that the number of invoices for payment has decreased by 1
<<<<<<< HEAD
        invoiceDao.notifySuccessfulPayment(invoiceId, new BigDecimal("5.0000"), Currency.USD, UUID.randomUUID(), notionalDate);
        invoices = invoiceDao.getInvoicesForPayment(notionalDate, NUMBER_OF_DAY_BETWEEN_RETRIES);
=======
        invoiceDao.notifyOfPaymentAttempt(new InvoicePayment(invoice.getId(), new BigDecimal("5.0000"), Currency.USD, UUID.randomUUID(), notionalDate));

        invoices = invoiceDao.getInvoicesForPayment(notionalDate.toDate(), NUMBER_OF_DAY_BETWEEN_RETRIES);
>>>>>>> a48ce79c
        count = getInvoicesDueForPaymentAttempt(invoiceDao.get(), notionalDate).size();
        assertEquals(invoices.size(), count);

        // get invoice; verify amount paid is correct
        invoice = invoiceDao.getById(invoiceId);
        assertEquals(invoice.getAmountPaid().compareTo(new BigDecimal("27.0")), 0);

        // advance clock by NUMBER_OF_DAYS_BETWEEN_RETRIES days
        // ensure that the number of invoices for payment hasn't changed
        notionalDate = notionalDate.plusDays(NUMBER_OF_DAY_BETWEEN_RETRIES);
        invoices = invoiceDao.getInvoicesForPayment(notionalDate, NUMBER_OF_DAY_BETWEEN_RETRIES);
        count = getInvoicesDueForPaymentAttempt(invoiceDao.get(), notionalDate).size();
        assertEquals(invoices.size(), count);
    }

    private List<Invoice> getInvoicesDueForPaymentAttempt(final List<Invoice> invoices, final DateTime date) {
        List<Invoice> invoicesDue= new ArrayList<Invoice>();

        for (final Invoice invoice : invoices) {
            if (invoice.isDueForPayment(date, NUMBER_OF_DAY_BETWEEN_RETRIES)) {
                invoicesDue.add(invoice);
            }
        }

        return invoicesDue;
    }

    @Test
    public void testGetInvoicesBySubscription() {
        UUID accountId = UUID.randomUUID();

        UUID subscriptionId1 = UUID.randomUUID(); BigDecimal rate1 = new BigDecimal("17.0");
        UUID subscriptionId2 = UUID.randomUUID(); BigDecimal rate2 = new BigDecimal("42.0");
        UUID subscriptionId3 = UUID.randomUUID(); BigDecimal rate3 = new BigDecimal("3.0");
        UUID subscriptionId4 = UUID.randomUUID(); BigDecimal rate4 = new BigDecimal("12.0");

        DateTime targetDate = new DateTime(2011, 5, 23, 0, 0, 0, 0);


        // create invoice 1 (subscriptions 1-4)
        Invoice invoice1 = new DefaultInvoice(accountId, targetDate, Currency.USD);
        invoiceDao.create(invoice1);

        UUID invoiceId1 = invoice1.getId();

        DateTime startDate = new DateTime(2011, 3, 1, 0, 0, 0, 0);
        DateTime endDate = startDate.plusMonths(1);

        DefaultInvoiceItem item1 = new DefaultInvoiceItem(invoiceId1, subscriptionId1, startDate, endDate, "test A", rate1, rate1, Currency.USD);
        invoiceItemDao.create(item1);

        DefaultInvoiceItem item2 = new DefaultInvoiceItem(invoiceId1, subscriptionId2, startDate, endDate, "test B", rate2, rate2, Currency.USD);
        invoiceItemDao.create(item2);

        DefaultInvoiceItem item3 = new DefaultInvoiceItem(invoiceId1, subscriptionId3, startDate, endDate, "test C", rate3, rate3, Currency.USD);
        invoiceItemDao.create(item3);

        DefaultInvoiceItem item4 = new DefaultInvoiceItem(invoiceId1, subscriptionId4, startDate, endDate, "test D", rate4, rate4, Currency.USD);
        invoiceItemDao.create(item4);

        // create invoice 2 (subscriptions 1-3)
        DefaultInvoice invoice2 = new DefaultInvoice(accountId, targetDate, Currency.USD);
        invoiceDao.create(invoice2);

        UUID invoiceId2 = invoice2.getId();

        startDate = endDate;
        endDate = startDate.plusMonths(1);

        DefaultInvoiceItem item5 = new DefaultInvoiceItem(invoiceId2, subscriptionId1, startDate, endDate, "test A", rate1, rate1, Currency.USD);
        invoiceItemDao.create(item5);

        DefaultInvoiceItem item6 = new DefaultInvoiceItem(invoiceId2, subscriptionId2, startDate, endDate, "test B", rate2, rate2, Currency.USD);
        invoiceItemDao.create(item6);

        DefaultInvoiceItem item7 = new DefaultInvoiceItem(invoiceId2, subscriptionId3, startDate, endDate, "test C", rate3, rate3, Currency.USD);
        invoiceItemDao.create(item7);

        // check that each subscription returns the correct number of invoices
        List<Invoice> items1 = invoiceDao.getInvoicesBySubscription(subscriptionId1);
        assertEquals(items1.size(), 2);

        List<Invoice> items2 = invoiceDao.getInvoicesBySubscription(subscriptionId2);
        assertEquals(items2.size(), 2);

        List<Invoice> items3 = invoiceDao.getInvoicesBySubscription(subscriptionId3);
        assertEquals(items3.size(), 2);

        List<Invoice> items4 = invoiceDao.getInvoicesBySubscription(subscriptionId4);
        assertEquals(items4.size(), 1);
    }

<<<<<<< HEAD
    @Test
    public void testGetInvoicesForAccountAfterDate() {
        UUID accountId = UUID.randomUUID();
        DateTime targetDate1 = new DateTime(2011, 10, 6, 0, 0, 0, 0);
        Invoice invoice1 = new DefaultInvoice(accountId, targetDate1, Currency.USD);
        invoiceDao.create(invoice1);

        DateTime targetDate2 = new DateTime(2011, 12, 6, 0, 0, 0, 0);
        Invoice invoice2 = new DefaultInvoice(accountId, targetDate2, Currency.USD);
        invoiceDao.create(invoice2);


        List<Invoice> invoices;
        invoices = invoiceDao.getInvoicesByAccount(accountId, new DateTime(2011, 1, 1, 0, 0, 0, 0));
        assertEquals(invoices.size(), 2);

        invoices = invoiceDao.getInvoicesByAccount(accountId, new DateTime(2011, 10, 6, 0, 0, 0, 0));
        assertEquals(invoices.size(), 2);

        invoices = invoiceDao.getInvoicesByAccount(accountId, new DateTime(2011, 10, 11, 0, 0, 0, 0));
        assertEquals(invoices.size(), 1);

        invoices = invoiceDao.getInvoicesByAccount(accountId, new DateTime(2011, 12, 6, 0, 0, 0, 0));
        assertEquals(invoices.size(), 1);

        invoices = invoiceDao.getInvoicesByAccount(accountId, new DateTime(2012, 1, 1, 0, 0, 0, 0));
        assertEquals(invoices.size(), 0);
    }

    @Test
    public void testAccountBalance() {
        UUID accountId = UUID.randomUUID();
        DateTime targetDate1 = new DateTime(2011, 10, 6, 0, 0, 0, 0);
        Invoice invoice1 = new DefaultInvoice(accountId, targetDate1, Currency.USD);
        invoiceDao.create(invoice1);

        DateTime startDate = new DateTime(2011, 3, 1, 0, 0, 0, 0);
        DateTime endDate = startDate.plusMonths(1);

        BigDecimal rate1 = new BigDecimal("17.0");
        BigDecimal rate2 = new BigDecimal("42.0");

        DefaultInvoiceItem item1 = new DefaultInvoiceItem(invoice1.getId(), UUID.randomUUID(), startDate, endDate, "test A", rate1, rate1, Currency.USD);
        invoiceItemDao.create(item1);

        DefaultInvoiceItem item2 = new DefaultInvoiceItem(invoice1.getId(), UUID.randomUUID(), startDate, endDate, "test B", rate2, rate2, Currency.USD);
        invoiceItemDao.create(item2);

        BigDecimal payment1 = new BigDecimal("48.0");
        InvoicePayment payment = new DefaultInvoicePayment(invoice1.getId(), new DateTime(), payment1, Currency.USD);
        invoicePaymentDao.create(payment);

        BigDecimal balance = invoiceDao.getAccountBalance(accountId);
        assertEquals(balance.compareTo(rate1.add(rate2).subtract(payment1)), 0);
    }

    @Test
    public void testAccountBalanceWithNoPayments() {
        UUID accountId = UUID.randomUUID();
        DateTime targetDate1 = new DateTime(2011, 10, 6, 0, 0, 0, 0);
        Invoice invoice1 = new DefaultInvoice(accountId, targetDate1, Currency.USD);
        invoiceDao.create(invoice1);

        DateTime startDate = new DateTime(2011, 3, 1, 0, 0, 0, 0);
        DateTime endDate = startDate.plusMonths(1);

        BigDecimal rate1 = new BigDecimal("17.0");
        BigDecimal rate2 = new BigDecimal("42.0");

        DefaultInvoiceItem item1 = new DefaultInvoiceItem(invoice1.getId(), UUID.randomUUID(), startDate, endDate, "test A", rate1, rate1, Currency.USD);
        invoiceItemDao.create(item1);

        DefaultInvoiceItem item2 = new DefaultInvoiceItem(invoice1.getId(), UUID.randomUUID(), startDate, endDate, "test B", rate2, rate2, Currency.USD);
        invoiceItemDao.create(item2);

        BigDecimal balance = invoiceDao.getAccountBalance(accountId);
        assertEquals(balance.compareTo(rate1.add(rate2)), 0);
    }

    @Test
    public void testAccountBalanceWithNoInvoiceItems() {
        UUID accountId = UUID.randomUUID();
        DateTime targetDate1 = new DateTime(2011, 10, 6, 0, 0, 0, 0);
        Invoice invoice1 = new DefaultInvoice(accountId, targetDate1, Currency.USD);
        invoiceDao.create(invoice1);

        BigDecimal payment1 = new BigDecimal("48.0");
        InvoicePayment payment = new DefaultInvoicePayment(invoice1.getId(), new DateTime(), payment1, Currency.USD);
        invoicePaymentDao.create(payment);

        BigDecimal balance = invoiceDao.getAccountBalance(accountId);
        assertEquals(balance.compareTo(BigDecimal.ZERO.subtract(payment1)), 0);
    }
    
    @Test
    public void testGetUnpaidInvoicesByAccountId() {
        UUID accountId = UUID.randomUUID();
        DateTime targetDate1 = new DateTime(2011, 10, 6, 0, 0, 0, 0);
        Invoice invoice1 = new DefaultInvoice(accountId, targetDate1, Currency.USD);
        invoiceDao.create(invoice1);

        DateTime startDate = new DateTime(2011, 3, 1, 0, 0, 0, 0);
        DateTime endDate = startDate.plusMonths(1);

        BigDecimal rate1 = new BigDecimal("17.0");
        BigDecimal rate2 = new BigDecimal("42.0");

        DefaultInvoiceItem item1 = new DefaultInvoiceItem(invoice1.getId(), UUID.randomUUID(), startDate, endDate, "test A", rate1, rate1, Currency.USD);
        invoiceItemDao.create(item1);

        DefaultInvoiceItem item2 = new DefaultInvoiceItem(invoice1.getId(), UUID.randomUUID(), startDate, endDate, "test B", rate2, rate2, Currency.USD);
        invoiceItemDao.create(item2);

        DateTime upToDate;
        Collection<Invoice> invoices;
        
        upToDate = new DateTime(2011, 1, 1, 0, 0, 0, 0);
        invoices = invoiceDao.getUnpaidInvoicesByAccountId(accountId, upToDate);
        assertEquals(invoices.size(), 0);
        
        upToDate = new DateTime(2012, 1, 1, 0, 0, 0, 0);
        invoices = invoiceDao.getUnpaidInvoicesByAccountId(accountId, upToDate);
        assertEquals(invoices.size(), 1);

        DateTime targetDate2 = new DateTime(2011, 7, 1, 0, 0, 0, 0);
        Invoice invoice2 = new DefaultInvoice(accountId, targetDate2, Currency.USD);
        invoiceDao.create(invoice2);

        DateTime startDate2 = new DateTime(2011, 6, 1, 0, 0, 0, 0);
        DateTime endDate2 = startDate2.plusMonths(3);

        BigDecimal rate3 = new BigDecimal("21.0");

        DefaultInvoiceItem item3 = new DefaultInvoiceItem(invoice2.getId(), UUID.randomUUID(), startDate2, endDate2, "test C", rate3, rate3, Currency.USD);
        invoiceItemDao.create(item3);

        upToDate = new DateTime(2011, 1, 1, 0, 0, 0, 0);
        invoices = invoiceDao.getUnpaidInvoicesByAccountId(accountId, upToDate);
        assertEquals(invoices.size(), 0);

        upToDate = new DateTime(2012, 1, 1, 0, 0, 0, 0);
        invoices = invoiceDao.getUnpaidInvoicesByAccountId(accountId, upToDate);
        assertEquals(invoices.size(), 2);
    }
=======
>>>>>>> a48ce79c
}<|MERGE_RESOLUTION|>--- conflicted
+++ resolved
@@ -16,48 +16,30 @@
 
 package com.ning.billing.invoice.dao;
 
-import static org.testng.Assert.assertEquals;
-import static org.testng.Assert.assertNotNull;
-import static org.testng.Assert.assertNull;
-import static org.testng.Assert.assertTrue;
-
-import java.math.BigDecimal;
-import java.util.ArrayList;
-import java.util.Collection;
-import java.util.List;
-import java.util.UUID;
-
-import org.joda.time.DateTime;
-<<<<<<< HEAD
-=======
-import org.joda.time.DateTimeZone;
->>>>>>> a48ce79c
-import org.testng.annotations.Test;
-
 import com.ning.billing.catalog.api.Currency;
 import com.ning.billing.invoice.api.Invoice;
 import com.ning.billing.invoice.api.InvoiceItem;
 import com.ning.billing.invoice.api.InvoicePayment;
 import com.ning.billing.invoice.model.DefaultInvoice;
 import com.ning.billing.invoice.model.DefaultInvoiceItem;
-<<<<<<< HEAD
 import com.ning.billing.invoice.model.DefaultInvoicePayment;
+import com.ning.billing.util.clock.Clock;
 import com.ning.billing.util.clock.DefaultClock;
-
-import static org.testng.Assert.assertEquals;
-import static org.testng.Assert.assertNotNull;
-import static org.testng.Assert.assertNull;
-import static org.testng.Assert.assertTrue;
-import static org.testng.Assert.fail;
-
-=======
-import com.ning.billing.payment.api.InvoicePayment;
-import com.ning.billing.util.clock.DefaultClock;
-
->>>>>>> a48ce79c
+import org.joda.time.DateTime;
+import org.testng.annotations.Test;
+
+import java.math.BigDecimal;
+import java.util.ArrayList;
+import java.util.Collection;
+import java.util.List;
+import java.util.UUID;
+
+import static org.testng.Assert.*;
+
 @Test(groups = {"invoicing", "invoicing-invoiceDao"})
 public class InvoiceDaoTests extends InvoiceDaoTestBase {
     private final int NUMBER_OF_DAY_BETWEEN_RETRIES = 8;
+    private final Clock clock = new DefaultClock();
 
     @Test
     public void testCreationAndRetrievalByAccount() {
@@ -98,14 +80,9 @@
         assertEquals(savedInvoice.getInvoiceItems().size(), 1);
 
         BigDecimal paymentAmount = new BigDecimal("11.00");
-<<<<<<< HEAD
-        UUID paymentId = UUID.randomUUID();
-        invoiceDao.notifySuccessfulPayment(invoiceId, paymentAmount, Currency.USD, paymentId, new DefaultClock().getUTCNow().plusDays(12));
-=======
         UUID paymentAttemptId = UUID.randomUUID();
 
-        invoiceDao.notifyOfPaymentAttempt(new InvoicePayment(invoiceId, paymentAmount, Currency.USD, paymentAttemptId, new DateTime(DateTimeZone.UTC).plusDays(12)));
->>>>>>> a48ce79c
+        invoiceDao.notifyOfPaymentAttempt(new DefaultInvoicePayment(paymentAttemptId, invoiceId, clock.getUTCNow().plusDays(12), paymentAmount, Currency.USD));
 
         Invoice retrievedInvoice = invoiceDao.getById(invoiceId);
         assertNotNull(retrievedInvoice);
@@ -127,21 +104,12 @@
         DateTime targetDate = new DateTime(2011, 10, 6, 0, 0, 0, 0);
         Invoice invoice = new DefaultInvoice(accountId, targetDate, Currency.USD);
 
-<<<<<<< HEAD
-        UUID paymentId = UUID.randomUUID();
-=======
         UUID paymentAttemptId = UUID.randomUUID();
->>>>>>> a48ce79c
         DateTime paymentAttemptDate = new DateTime(2011, 6, 24, 12, 14, 36, 0);
         BigDecimal paymentAmount = new BigDecimal("14.0");
 
         invoiceDao.create(invoice);
-<<<<<<< HEAD
-        invoiceDao.notifySuccessfulPayment(invoice.getId(), paymentAmount, Currency.USD, paymentId, paymentAttemptDate);
-=======
-
-        invoiceDao.notifyOfPaymentAttempt(new InvoicePayment(invoice.getId(), paymentAmount, Currency.USD, paymentAttemptId, paymentAttemptDate));
->>>>>>> a48ce79c
+        invoiceDao.notifyOfPaymentAttempt(new DefaultInvoicePayment(paymentAttemptId, invoice.getId(), paymentAttemptDate, paymentAmount, Currency.USD));
 
         invoice = invoiceDao.getById(invoice.getId());
         assertEquals(invoice.getAmountPaid().compareTo(paymentAmount), 0);
@@ -158,11 +126,7 @@
         DateTime paymentAttemptDate = new DateTime(2011, 6, 24, 12, 14, 36, 0);
 
         invoiceDao.create(invoice);
-<<<<<<< HEAD
-        invoiceDao.notifyFailedPayment(invoice.getId(), UUID.randomUUID(), paymentAttemptDate);
-=======
-        invoiceDao.notifyOfPaymentAttempt(new InvoicePayment(invoice.getId(), UUID.randomUUID(), paymentAttemptDate));
->>>>>>> a48ce79c
+        invoiceDao.notifyOfPaymentAttempt(new DefaultInvoicePayment(invoice.getId(), paymentAttemptDate));
 
         invoice = invoiceDao.getById(invoice.getId());
         assertTrue(invoice.getLastPaymentAttempt().equals(paymentAttemptDate));
@@ -214,13 +178,8 @@
 
         // attempt a payment; ensure that the number of invoices for payment has decreased by 1
         // (no retries for NUMBER_OF_DAYS_BETWEEN_RETRIES days)
-<<<<<<< HEAD
-        invoiceDao.notifyFailedPayment(invoice.getId(), UUID.randomUUID(), notionalDate);
-        invoices = invoiceDao.getInvoicesForPayment(notionalDate, NUMBER_OF_DAY_BETWEEN_RETRIES);
-=======
-        invoiceDao.notifyOfPaymentAttempt(new InvoicePayment(invoice.getId(), UUID.randomUUID(), notionalDate));
-        invoices = invoiceDao.getInvoicesForPayment(notionalDate.toDate(), NUMBER_OF_DAY_BETWEEN_RETRIES);
->>>>>>> a48ce79c
+        invoiceDao.notifyOfPaymentAttempt(new DefaultInvoicePayment(invoice.getId(), notionalDate));
+        invoices = invoiceDao.getInvoicesForPayment(notionalDate, NUMBER_OF_DAY_BETWEEN_RETRIES);
         count = getInvoicesDueForPaymentAttempt(invoiceDao.get(), notionalDate).size();
         assertEquals(invoices.size(), count);
 
@@ -232,14 +191,9 @@
         assertEquals(invoices.size(), count);
 
         // post successful partial payment; ensure that number of invoices for payment has decreased by 1
-<<<<<<< HEAD
-        invoiceDao.notifySuccessfulPayment(invoiceId, new BigDecimal("22.0000"), Currency.USD, UUID.randomUUID(), notionalDate);
-        invoices = invoiceDao.getInvoicesForPayment(notionalDate, NUMBER_OF_DAY_BETWEEN_RETRIES);
-=======
-        invoiceDao.notifyOfPaymentAttempt(new InvoicePayment(invoice.getId(), new BigDecimal("22.0000"), Currency.USD, UUID.randomUUID(), notionalDate));
-
-        invoices = invoiceDao.getInvoicesForPayment(notionalDate.toDate(), NUMBER_OF_DAY_BETWEEN_RETRIES);
->>>>>>> a48ce79c
+        invoiceDao.notifyOfPaymentAttempt(new DefaultInvoicePayment(UUID.randomUUID(), invoice.getId(), notionalDate, new BigDecimal("22.0000"), Currency.USD));
+
+        invoices = invoiceDao.getInvoicesForPayment(notionalDate, NUMBER_OF_DAY_BETWEEN_RETRIES);
         count = getInvoicesDueForPaymentAttempt(invoiceDao.get(), notionalDate).size();
         assertEquals(invoices.size(), count);
 
@@ -255,14 +209,9 @@
         assertEquals(invoices.size(), count);
 
         // post completed payment; ensure that the number of invoices for payment has decreased by 1
-<<<<<<< HEAD
-        invoiceDao.notifySuccessfulPayment(invoiceId, new BigDecimal("5.0000"), Currency.USD, UUID.randomUUID(), notionalDate);
-        invoices = invoiceDao.getInvoicesForPayment(notionalDate, NUMBER_OF_DAY_BETWEEN_RETRIES);
-=======
-        invoiceDao.notifyOfPaymentAttempt(new InvoicePayment(invoice.getId(), new BigDecimal("5.0000"), Currency.USD, UUID.randomUUID(), notionalDate));
-
-        invoices = invoiceDao.getInvoicesForPayment(notionalDate.toDate(), NUMBER_OF_DAY_BETWEEN_RETRIES);
->>>>>>> a48ce79c
+        invoiceDao.notifyOfPaymentAttempt(new DefaultInvoicePayment(UUID.randomUUID(), invoice.getId(), notionalDate, new BigDecimal("5.0000"), Currency.USD));
+
+        invoices = invoiceDao.getInvoicesForPayment(notionalDate, NUMBER_OF_DAY_BETWEEN_RETRIES);
         count = getInvoicesDueForPaymentAttempt(invoiceDao.get(), notionalDate).size();
         assertEquals(invoices.size(), count);
 
@@ -355,7 +304,6 @@
         assertEquals(items4.size(), 1);
     }
 
-<<<<<<< HEAD
     @Test
     public void testGetInvoicesForAccountAfterDate() {
         UUID accountId = UUID.randomUUID();
@@ -500,6 +448,4 @@
         invoices = invoiceDao.getUnpaidInvoicesByAccountId(accountId, upToDate);
         assertEquals(invoices.size(), 2);
     }
-=======
->>>>>>> a48ce79c
 }