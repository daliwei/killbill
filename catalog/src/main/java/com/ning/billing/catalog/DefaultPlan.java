--- conflicted
+++ resolved
@@ -16,15 +16,12 @@
 
 package com.ning.billing.catalog;
 
-<<<<<<< HEAD
 import java.net.URI;
 import java.util.ArrayList;
 import java.util.Arrays;
 import java.util.Date;
 import java.util.Iterator;
 
-=======
->>>>>>> 9cefb0d3
 import javax.xml.bind.annotation.XmlAccessType;
 import javax.xml.bind.annotation.XmlAccessorType;
 import javax.xml.bind.annotation.XmlAttribute;
@@ -32,10 +29,6 @@
 import javax.xml.bind.annotation.XmlElementWrapper;
 import javax.xml.bind.annotation.XmlID;
 import javax.xml.bind.annotation.XmlIDREF;
-import java.net.URI;
-import java.util.ArrayList;
-import java.util.Date;
-import java.util.Iterator;
 
 import org.joda.time.DateTime;
 
@@ -254,98 +247,6 @@
     }
 
 
-<<<<<<< HEAD
-	/* (non-Javadoc)
-	 * @see com.ning.billing.catalog.IPlan#getPhaseIterator()
-	 */
-	@Override
-	public Iterator<PlanPhase> getInitialPhaseIterator() {
-		ArrayList<PlanPhase> list = new ArrayList<PlanPhase>();
-		for(DefaultPlanPhase p : initialPhases) {
-			list.add(p);
-		}
-		return list.iterator();
-	}
-
-	@Override
-	public void initialize(StandaloneCatalog catalog, URI sourceURI) {
-		super.initialize(catalog, sourceURI);
-		if(finalPhase != null) {
-			finalPhase.setPlan(this);
-			finalPhase.initialize(catalog, sourceURI);
-		}
-		if(initialPhases != null) {
-			for(DefaultPlanPhase p : initialPhases) {
-				p.setPlan(this);
-				p.initialize(catalog, sourceURI);
-			}
-		}
-	}
-
-	@Override
-	public ValidationErrors validate(StandaloneCatalog catalog, ValidationErrors errors) {
-		if(effectiveDateForExistingSubscriptons != null &&
-				catalog.getEffectiveDate().getTime() > effectiveDateForExistingSubscriptons.getTime()) {
-			errors.add(new ValidationError(String.format("Price effective date %s is before catalog effective date '%s'",
-					effectiveDateForExistingSubscriptons,
-					catalog.getEffectiveDate().getTime()), 
-					catalog.getCatalogURI(), DefaultInternationalPrice.class, ""));
-		}
-		
-		return errors;
-	}
-
-	protected void setEffectiveDateForExistingSubscriptons(
-			Date effectiveDateForExistingSubscriptons) {
-		this.effectiveDateForExistingSubscriptons = effectiveDateForExistingSubscriptons;
-	}
-
-	protected DefaultPlan setName(String name) {
-		this.name = name;
-		return this;
-	}
-
-	protected DefaultPlan setPlansAllowedInBundle(int plansAllowedInBundle) {
-		this.plansAllowedInBundle = plansAllowedInBundle;
-		return this;
-	}
-
-	protected DefaultPlan setFinalPhase(DefaultPlanPhase finalPhase) {
-		this.finalPhase = finalPhase;
-		return this;
-	}
-
-	protected DefaultPlan setProduct(DefaultProduct product) {
-		this.product = product;
-		return this;
-	}
-
-	protected DefaultPlan setInitialPhases(DefaultPlanPhase[] phases) {
-		this.initialPhases = phases;
-		return this;
-	}
-
-	public DefaultPlan setRetired(boolean retired) {
-		this.retired = retired;
-		return this;
-	}
-	
-	public DefaultPlan setPlansAllowedInBundle(Integer plansAllowedInBundle) {
-		this.plansAllowedInBundle = plansAllowedInBundle;
-		return this;
-	}
-	@Override
-	public DateTime dateOfFirstRecurringNonZeroCharge(DateTime subscriptionStartDate) {
-		DateTime result = subscriptionStartDate.toDateTime();
-		for (PlanPhase phase : getAllPhases()) {
-			if(phase.getRecurringPrice() == null || phase.getRecurringPrice().isZero()) {
-				result = phase.getDuration().addToDateTime(result);
-			} else {
-				break;
-			}
-		}
-		return result;
-	}
 
 	@Override
     public String toString() {
@@ -354,9 +255,4 @@
                 + Arrays.toString(initialPhases) + ", finalPhase=" + finalPhase + ", plansAllowedInBundle="
                 + plansAllowedInBundle + "]";
     }
-	
-	
-	
-=======
->>>>>>> 9cefb0d3
 }