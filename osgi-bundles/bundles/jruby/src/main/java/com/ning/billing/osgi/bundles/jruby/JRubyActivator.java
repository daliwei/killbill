/*
 * Copyright 2010-2012 Ning, Inc.
 *
 * Ning licenses this file to you under the Apache License, version 2.0
 * (the "License"); you may not use this file except in compliance with the
 * License.  You may obtain a copy of the License at:
 *
 *    http://www.apache.org/licenses/LICENSE-2.0
 *
 * Unless required by applicable law or agreed to in writing, software
 * distributed under the License is distributed on an "AS IS" BASIS, WITHOUT
 * WARRANTIES OR CONDITIONS OF ANY KIND, either express or implied.  See the
 * License for the specific language governing permissions and limitations
 * under the License.
 */

package com.ning.billing.osgi.bundles.jruby;

import java.io.File;
import java.util.HashMap;
import java.util.Map;
import java.util.concurrent.ScheduledFuture;
import java.util.concurrent.TimeUnit;

import org.osgi.framework.BundleContext;
import org.osgi.service.log.LogService;

import com.ning.billing.commons.concurrent.Executors;
import com.ning.billing.osgi.api.config.PluginConfig.PluginType;
import com.ning.billing.osgi.api.config.PluginConfigServiceApi;
import com.ning.billing.osgi.api.config.PluginRubyConfig;
import com.ning.killbill.osgi.libs.killbill.KillbillActivatorBase;
import com.ning.killbill.osgi.libs.killbill.OSGIKillbillEventDispatcher.OSGIKillbillEventHandler;

import com.google.common.base.Objects;

public class JRubyActivator extends KillbillActivatorBase {

    private static final String JRUBY_PLUGINS_CONF_DIR = System.getProperty("com.ning.billing.osgi.bundles.jruby.conf.dir");
    private static final int JRUBY_PLUGINS_RESTART_DELAY_SECS = Integer.parseInt(System.getProperty("com.ning.billing.osgi.bundles.jruby.restart.delay.secs", "5"));

    private static final String TMP_DIR_NAME = "tmp";
    private static final String RESTART_FILE_NAME = "restart.txt";

    private JRubyPlugin plugin = null;
    private ScheduledFuture<?> restartFuture = null;

    private static final String KILLBILL_PLUGIN_JPAYMENT = "Killbill::Plugin::JPayment";
    private static final String KILLBILL_PLUGIN_JNOTIFICATION = "Killbill::Plugin::JNotification";

    public void start(final BundleContext context) throws Exception {
        super.start(context);

        withContextClassLoader(new PluginCall() {
            @Override
            public void doCall() {
                logService.log(LogService.LOG_INFO, "JRuby bundle activated");

                // Retrieve the plugin config
                final PluginRubyConfig rubyConfig = retrievePluginRubyConfig(context);

                // Setup JRuby
                final String pluginMain;
                if (PluginType.NOTIFICATION.equals(rubyConfig.getPluginType())) {
                    plugin = new JRubyNotificationPlugin(rubyConfig, context, logService);
                    dispatcher.registerEventHandler((OSGIKillbillEventHandler) plugin);
                    pluginMain = KILLBILL_PLUGIN_JNOTIFICATION;
                } else if (PluginType.PAYMENT.equals(rubyConfig.getPluginType())) {
                    plugin = new JRubyPaymentPlugin(rubyConfig, context, logService);
                    pluginMain = KILLBILL_PLUGIN_JPAYMENT;
                } else {
                    throw new IllegalStateException("Unsupported plugin type " + rubyConfig.getPluginType());
                }

                // Validate and instantiate the plugin
                startPlugin(rubyConfig, pluginMain, context);
            }
        }, this.getClass().getClassLoader());
    }

    private void startPlugin(final PluginRubyConfig rubyConfig, final String pluginMain, final BundleContext context) {
        final Map<String, Object> killbillServices = retrieveKillbillApis(context);
        killbillServices.put("root", rubyConfig.getPluginVersionRoot().getAbsolutePath());
        killbillServices.put("logger", logService);
        // Default to the plugin root dir if no jruby plugins specific configuration directory was specified
        killbillServices.put("conf_dir", Objects.firstNonNull(JRUBY_PLUGINS_CONF_DIR, rubyConfig.getPluginVersionRoot().getAbsolutePath()));

        // Setup the restart mechanism. This is useful for hotswapping plugin code
        // The principle is similar to the one in Phusion Passenger:
        // http://www.modrails.com/documentation/Users%20guide%20Apache.html#_redeploying_restarting_the_ruby_on_rails_application
        final File tmpDirPath = new File(rubyConfig.getPluginVersionRoot().getAbsolutePath() + "/" + TMP_DIR_NAME);
        if (!tmpDirPath.exists()) {
            if (!tmpDirPath.mkdir()) {
                logService.log(LogService.LOG_WARNING, "Unable to create directory " + tmpDirPath + ", the restart mechanism is disabled");
                return;
            }
        }
        if (!tmpDirPath.isDirectory()) {
            logService.log(LogService.LOG_WARNING, tmpDirPath + " is not a directory, the restart mechanism is disabled");
            return;
        }
        // Start the plugin synchronously and schedule the restart logic
        doStartPlugin(pluginMain, context, killbillServices);

        restartFuture = Executors.newSingleThreadScheduledExecutor("jruby-restarter-" + pluginMain)
                                 .scheduleWithFixedDelay(new Runnable() {
            long lastRestartMillis = System.currentTimeMillis();

            @Override
            public void run() {

                final File restartFile = new File(tmpDirPath + "/" + RESTART_FILE_NAME);
                if (!restartFile.isFile()) {
                    return;
                }

                if (restartFile.lastModified() > lastRestartMillis) {
                    logService.log(LogService.LOG_INFO, "Restarting JRuby plugin " + rubyConfig.getRubyMainClass());

                    doStopPlugin(context);
                    doStartPlugin(pluginMain, context, killbillServices);

                    lastRestartMillis = restartFile.lastModified();
                }
            }
        }, JRUBY_PLUGINS_RESTART_DELAY_SECS, JRUBY_PLUGINS_RESTART_DELAY_SECS, TimeUnit.SECONDS);
    }

    private PluginRubyConfig retrievePluginRubyConfig(final BundleContext context) {
        final PluginConfigServiceApi pluginConfigServiceApi = killbillAPI.getPluginConfigServiceApi();
        return pluginConfigServiceApi.getPluginRubyConfig(context.getBundle().getBundleId());
    }

    public void stop(final BundleContext context) throws Exception {

        withContextClassLoader(new PluginCall() {
            @Override
            public void doCall() {
                restartFuture.cancel(true);
                doStopPlugin(context);
                killbillAPI.close();
                logService.close();
            }
        }, this.getClass().getClassLoader());
    }

    private void  doStartPlugin(final String pluginMain, final BundleContext context, final Map<String, Object> killbillServices) {
        logService.log(LogService.LOG_INFO, "Starting JRuby plugin " + pluginMain);
        plugin.instantiatePlugin(killbillServices, pluginMain);
        plugin.startPlugin(context);
        logService.log(LogService.LOG_INFO, "JRuby plugin " + pluginMain + " started");
    }

    private void doStopPlugin(final BundleContext context) {
        logService.log(LogService.LOG_INFO, "Stopping JRuby plugin " + context.getBundle().getSymbolicName());
        plugin.stopPlugin(context);
        plugin.unInstantiatePlugin();
        logService.log(LogService.LOG_INFO, "Stopped JRuby plugin " + context.getBundle().getSymbolicName());
    }

    // We make the explicit registration in the start method by hand as this would be called too early
    // (see OSGIKillbillEventDispatcher)
    @Override
    public OSGIKillbillEventHandler getOSGIKillbillEventHandler() {
        return null;
    }

    private Map<String, Object> retrieveKillbillApis(final BundleContext context) {
        final Map<String, Object> killbillUserApis = new HashMap<String, Object>();

        // See killbill/plugin.rb for the naming convention magic
        killbillUserApis.put("account_user_api", killbillAPI.getAccountUserApi());
        killbillUserApis.put("catalog_user_api", killbillAPI.getCatalogUserApi());
<<<<<<< HEAD
        killbillUserApis.put("entitlement_timeline_api", killbillAPI.getEntitlementTimelineApi());
        killbillUserApis.put("entitlement_transfer_api", killbillAPI.getEntitlementTransferApi());
=======
>>>>>>> ff67ea46
        killbillUserApis.put("entitlement_user_api", killbillAPI.getEntitlementUserApi());
        killbillUserApis.put("invoice_payment_api", killbillAPI.getInvoicePaymentApi());
        killbillUserApis.put("invoice_user_api", killbillAPI.getInvoiceUserApi());
        killbillUserApis.put("overdue_user_api", killbillAPI.getOverdueUserApi());
        killbillUserApis.put("payment_api", killbillAPI.getPaymentApi());
        killbillUserApis.put("custom_field_user_api", killbillAPI.getCustomFieldUserApi());
        killbillUserApis.put("tag_user_api", killbillAPI.getTagUserApi());
        return killbillUserApis;
    }


    private static interface PluginCall {

        public void doCall();
    }

    // JRuby/Felix specifics, it works out of the box on Equinox.
    // Other OSGI frameworks are untested.
    private void withContextClassLoader(final PluginCall call, final ClassLoader pluginClassLoader) {
        final ClassLoader enteringContextClassLoader = Thread.currentThread().getContextClassLoader();
        try {
            Thread.currentThread().setContextClassLoader(pluginClassLoader);
            call.doCall();
        } finally {
            // We want to make sure that calling thread gets back its original context class loader when it returns
            Thread.currentThread().setContextClassLoader(enteringContextClassLoader);
        }
    }
}<|MERGE_RESOLUTION|>--- conflicted
+++ resolved
@@ -171,11 +171,6 @@
         // See killbill/plugin.rb for the naming convention magic
         killbillUserApis.put("account_user_api", killbillAPI.getAccountUserApi());
         killbillUserApis.put("catalog_user_api", killbillAPI.getCatalogUserApi());
-<<<<<<< HEAD
-        killbillUserApis.put("entitlement_timeline_api", killbillAPI.getEntitlementTimelineApi());
-        killbillUserApis.put("entitlement_transfer_api", killbillAPI.getEntitlementTransferApi());
-=======
->>>>>>> ff67ea46
         killbillUserApis.put("entitlement_user_api", killbillAPI.getEntitlementUserApi());
         killbillUserApis.put("invoice_payment_api", killbillAPI.getInvoicePaymentApi());
         killbillUserApis.put("invoice_user_api", killbillAPI.getInvoiceUserApi());
