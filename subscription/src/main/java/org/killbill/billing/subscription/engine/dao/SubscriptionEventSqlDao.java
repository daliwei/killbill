--- conflicted
+++ resolved
@@ -18,20 +18,9 @@
 
 import java.util.Date;
 import java.util.List;
-import java.util.UUID;
 
-<<<<<<< HEAD
-import org.joda.time.DateTime;
-import org.killbill.billing.entity.EntityPersistenceException;
-import org.skife.jdbi.v2.sqlobject.Bind;
-import org.skife.jdbi.v2.sqlobject.BindBean;
-import org.skife.jdbi.v2.sqlobject.SqlQuery;
-import org.skife.jdbi.v2.sqlobject.SqlUpdate;
-
-=======
 import org.killbill.billing.callcontext.InternalCallContext;
 import org.killbill.billing.callcontext.InternalTenantContext;
->>>>>>> 21463017
 import org.killbill.billing.subscription.engine.dao.model.SubscriptionEventModelDao;
 import org.killbill.billing.subscription.events.SubscriptionBaseEvent;
 import org.killbill.billing.util.audit.ChangeType;
@@ -52,19 +41,14 @@
                               @BindBean final InternalCallContext context);
 
     @SqlQuery
-    public List<SubscriptionEventModelDao> getFutureOrPresentActiveEventForSubscription(@Bind("subscriptionId") String subscriptionId,
-                                                                                        @Bind("now") Date now,
-                                                                                        @BindBean final InternalTenantContext context);
-
-    @SqlQuery
     public List<SubscriptionEventModelDao> getFutureActiveEventForSubscription(@Bind("subscriptionId") String subscriptionId,
                                                                                @Bind("now") Date now,
                                                                                @BindBean final InternalTenantContext context);
 
     @SqlQuery
     public List<SubscriptionEventModelDao> getFutureOrPresentActiveEventForSubscription(@Bind("subscriptionId") String subscriptionId,
-                                                                               @Bind("now") Date now,
-                                                                               @BindBean final InternalTenantContext context);
+                                                                                        @Bind("now") Date now,
+                                                                                        @BindBean final InternalTenantContext context);
 
     @SqlQuery
     public List<SubscriptionEventModelDao> getEventsForSubscription(@Bind("subscriptionId") String subscriptionId,
