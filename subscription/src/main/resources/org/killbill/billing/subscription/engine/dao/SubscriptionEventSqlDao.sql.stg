--- conflicted
+++ resolved
@@ -21,11 +21,7 @@
 , <prefix> plan_name
 , <prefix> phase_name
 , <prefix> price_list_name
-<<<<<<< HEAD
-=======
-, <prefix> current_version
 , <prefix> billing_cycle_day_local
->>>>>>> 68bdf926
 , <prefix> is_active
 , <prefix> created_by
 , <prefix> created_date
@@ -41,11 +37,7 @@
 , :planName
 , :phaseName
 , :priceListName
-<<<<<<< HEAD
-=======
-, :currentVersion
 , :billingCycleDayLocal
->>>>>>> 68bdf926
 , :isActive
 , :createdBy
 , :createdDate
@@ -53,23 +45,6 @@
 , :updatedDate
 >>
 
-<<<<<<< HEAD
-=======
-
-updateVersion() ::= <<
-update <tableName()>
-set
-current_version = :currentVersion
-, updated_by = :createdBy
-, updated_date = :updatedDate
-where
-id = :id
-<AND_CHECK_TENANT()>
-;
->>
-
-
->>>>>>> 68bdf926
 unactiveEvent() ::= <<
 update <tableName()>
 set
